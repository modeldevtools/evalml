--- conflicted
+++ resolved
@@ -104,13 +104,7 @@
         X_nlp_primitives = ft.calculate_feature_matrix(features=self._features, entityset=es)
         if X_nlp_primitives.isnull().any().any():
             X_nlp_primitives.fillna(0, inplace=True)
-<<<<<<< HEAD
 
         X_lsa = self._lsa.transform(X[self._text_columns])
-
-        return pd.concat([X.drop(self._text_columns, axis=1), X_nlp_primitives, X_lsa], axis=1)
-=======
-        X_lsa = self._lsa.transform(X[text_columns])
         X_nlp_primitives.set_index(X.index, inplace=True)
-        return pd.concat([X.drop(text_columns, axis=1), X_nlp_primitives, X_lsa], axis=1)
->>>>>>> 417091c8
+        return pd.concat([X.drop(self._text_columns, axis=1), X_nlp_primitives, X_lsa], axis=1)