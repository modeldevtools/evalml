import pandas as pd
from sklearn.decomposition import TruncatedSVD
from sklearn.feature_extraction.text import TfidfVectorizer
from sklearn.pipeline import make_pipeline

from evalml.pipelines.components.transformers.preprocessing import (
    TextTransformer
)
from evalml.utils.gen_utils import (
    _convert_to_woodwork_structure,
    _convert_woodwork_types_wrapper
)


class LSA(TextTransformer):
    """Transformer to calculate the Latent Semantic Analysis Values of text input"""
    name = "LSA Transformer"
    hyperparameter_ranges = {}

    def __init__(self, random_state=0, **kwargs):
        """Creates a transformer to perform TF-IDF transformation and Singular Value Decomposition for text columns.

        Arguments:
            random_state (int, np.random.RandomState): Seed for the random number generator.
        """
        self._lsa_pipeline = make_pipeline(TfidfVectorizer(), TruncatedSVD(random_state=random_state))
        super().__init__(random_state=random_state,
                         **kwargs)

    def fit(self, X, y=None):
        """Fits component to data by applying the LSA pipeline.

        Arguments:
            X (ww.DataTable, pd.DataFrame or np.ndarray): The input training data of shape [n_samples, n_features]
            y (ww.DataColumn, pd.Series, np.ndarray, optional): The target training data of length [n_samples]

        Returns:
            self
        """
        X = _convert_to_woodwork_structure(X)
        self._text_columns = self._get_text_columns(X)
        if len(self._text_columns) == 0:
            return self
        X = _convert_woodwork_types_wrapper(X.to_dataframe())
        corpus = X[self._text_columns].values.flatten()
        # we assume non-str values will have been filtered out prior to calling LSA.fit. this is a safeguard.
        corpus = corpus.astype(str)
        self._lsa_pipeline.fit(corpus)
        return self

    def transform(self, X, y=None):
        """Transforms data X by applying the LSA pipeline.

        Arguments:
            X (ww.DataTable, pd.DataFrame): The data to transform.
            y (ww.DataColumn, pd.Series, optional): Ignored.

        Returns:
            pd.DataFrame: Transformed X. The original column is removed and replaced with two columns of the
                          format `LSA(original_column_name)[feature_number]`, where `feature_number` is 0 or 1.
        """
        X = _convert_to_woodwork_structure(X)
        X = _convert_woodwork_types_wrapper(X.to_dataframe())
        if len(self._text_columns) == 0:
            return X
        X_t = X.copy()
        for col in self._text_columns:
            transformed = self._lsa_pipeline.transform(X[col])

<<<<<<< HEAD
            X_t['LSA({})[0]'.format(col)] = pd.Series(transformed[:, 0])
            X_t['LSA({})[1]'.format(col)] = pd.Series(transformed[:, 1])
        X_t = X_t.drop(columns=self._text_columns)
=======
            X_t['LSA({})[0]'.format(col)] = pd.Series(transformed[:, 0], index=X.index)
            X_t['LSA({})[1]'.format(col)] = pd.Series(transformed[:, 1], index=X.index)
        X_t = X_t.drop(columns=text_columns)
>>>>>>> 417091c8
        return X_t<|MERGE_RESOLUTION|>--- conflicted
+++ resolved
@@ -66,14 +66,8 @@
         X_t = X.copy()
         for col in self._text_columns:
             transformed = self._lsa_pipeline.transform(X[col])
-
-<<<<<<< HEAD
-            X_t['LSA({})[0]'.format(col)] = pd.Series(transformed[:, 0])
-            X_t['LSA({})[1]'.format(col)] = pd.Series(transformed[:, 1])
-        X_t = X_t.drop(columns=self._text_columns)
-=======
             X_t['LSA({})[0]'.format(col)] = pd.Series(transformed[:, 0], index=X.index)
             X_t['LSA({})[1]'.format(col)] = pd.Series(transformed[:, 1], index=X.index)
-        X_t = X_t.drop(columns=text_columns)
->>>>>>> 417091c8
+
+        X_t = X_t.drop(columns=self._text_columns)
         return X_t