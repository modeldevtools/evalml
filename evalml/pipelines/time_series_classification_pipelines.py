--- conflicted
+++ resolved
@@ -88,24 +88,15 @@
         return self.estimator.predict_proba(features, y=y_arg)
 
     def _predict(self, X, y, objective=None, pad=False):
-<<<<<<< HEAD
-        y_encoded = self._encode_targets(y)
-        features = self.compute_estimator_features(X, y_encoded)
+        features = self.compute_estimator_features(X, y)
         if isinstance(features, ww.DataTable):
             features = _convert_woodwork_types_wrapper(features.to_dataframe())
         elif isinstance(features, ww.DataColumn):
             features = _convert_woodwork_types_wrapper(features.to_series())
 
-        # features = _convert_woodwork_types_wrapper(features.to_series())
-        features_no_nan, y_encoded = drop_rows_with_nans(features, y_encoded)
-        predictions = self._estimator_predict(features_no_nan, y_encoded)
-        # predictions = predictions.to_series()
-=======
-        features = self.compute_estimator_features(X, y)
         features_no_nan, y_no_nan = drop_rows_with_nans(features, y)
         predictions = self._estimator_predict(features_no_nan, y_no_nan)
 
->>>>>>> 1a7244d7
         if pad:
             padded = pad_with_nans(predictions.to_series(), max(0, features.shape[0] - predictions.shape[0]))
             return _convert_to_woodwork_structure(padded)
@@ -150,22 +141,13 @@
         X, y = self._convert_to_woodwork(X, y)
         X = _convert_woodwork_types_wrapper(X.to_dataframe())
         y = _convert_woodwork_types_wrapper(y.to_series())
-<<<<<<< HEAD
-        y_encoded = self._encode_targets(y)
-        features = self.compute_estimator_features(X, y_encoded)
+        features = self.compute_estimator_features(X, y)
         if isinstance(features, ww.DataTable):
             features = _convert_woodwork_types_wrapper(features.to_dataframe())
         elif isinstance(features, ww.DataColumn):
             features = _convert_woodwork_types_wrapper(features.to_series())
-        features_no_nan, y_encoded = drop_rows_with_nans(features, y_encoded)
-        proba = self._estimator_predict_proba(features_no_nan, y_encoded)
-        proba = proba.to_dataframe()
-=======
-        features = self.compute_estimator_features(X, y)
         features_no_nan, y_no_nan = drop_rows_with_nans(features, y)
-        proba = self._estimator_predict_proba(features_no_nan, y_no_nan)
-
->>>>>>> 1a7244d7
+        proba = self._estimator_predict_proba(features_no_nan, y_no_nan).to_dataframe()
         proba.columns = self._encoder.classes_
         padded = pad_with_nans(proba, max(0, features.shape[0] - proba.shape[0]))
         return _convert_to_woodwork_structure(padded)
@@ -224,19 +206,13 @@
         self._threshold = value
 
     def _predict(self, X, y, objective=None, pad=False):
-<<<<<<< HEAD
-        y_encoded = self._encode_targets(y)
-        features = self.compute_estimator_features(X, y_encoded)
+        features = self.compute_estimator_features(X, y)
         if isinstance(features, ww.DataTable):
             features = _convert_woodwork_types_wrapper(features.to_dataframe())
         elif isinstance(features, ww.DataColumn):
             features = _convert_woodwork_types_wrapper(features.to_series())
 
-        features_no_nan, y_encoded = drop_rows_with_nans(features, y_encoded)
-=======
-        features = self.compute_estimator_features(X, y)
         features_no_nan, y_no_nan = drop_rows_with_nans(features, y)
->>>>>>> 1a7244d7
 
         if objective is not None:
             objective = get_objective(objective, return_instance=True)
@@ -244,15 +220,9 @@
                 raise ValueError(f"Objective {objective.name} is not defined for time series binary classification.")
 
         if self.threshold is None:
-<<<<<<< HEAD
-            predictions = self._estimator_predict(features_no_nan, y_encoded).to_series()
+            predictions = self._estimator_predict(features_no_nan, y_no_nan).to_series()
         else:
-            proba = self._estimator_predict_proba(features_no_nan, y_encoded).to_dataframe()
-=======
-            predictions = self._estimator_predict(features_no_nan, y_no_nan)
-        else:
-            proba = self._estimator_predict_proba(features_no_nan, y_no_nan)
->>>>>>> 1a7244d7
+            proba = self._estimator_predict_proba(features_no_nan, y_no_nan).to_dataframe()
             proba = proba.iloc[:, 1]
             if objective is None:
                 predictions = proba > self.threshold
