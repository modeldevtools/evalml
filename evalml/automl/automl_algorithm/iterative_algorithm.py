--- conflicted
+++ resolved
@@ -43,7 +43,6 @@
                          tuner_class=tuner_class,
                          random_state=random_state)
         self.pipelines_per_batch = pipelines_per_batch
-        print(n_jobs)
         self.n_jobs = n_jobs
         self.number_features = number_features
         self._text_columns = text_columns
@@ -51,12 +50,7 @@
         self._best_pipeline_info = {}
         self.ensembling = ensembling and len(self.allowed_pipelines) > 1
         self._pipeline_params = pipeline_params or {}
-<<<<<<< HEAD
-        print(self._pipeline_params)
-        print(allowed_pipelines)
-=======
         self._random_state = random_state
->>>>>>> 51cba3fa
 
     def next_batch(self):
         """Get the next batch of pipelines to evaluate
