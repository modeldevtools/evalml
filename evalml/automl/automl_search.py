import copy
import sys
import time
import traceback
from collections import OrderedDict, defaultdict

import cloudpickle
import numpy as np
import pandas as pd
from sklearn.model_selection import BaseCrossValidator

from .pipeline_search_plots import PipelineSearchPlots

from evalml.automl.automl_algorithm import IterativeAlgorithm
from evalml.automl.callbacks import log_error_callback
from evalml.automl.utils import (
    get_default_primary_search_objective,
    make_data_splitter
)
from evalml.data_checks import (
    AutoMLDataChecks,
    DataChecks,
    DefaultDataChecks,
    EmptyDataChecks,
    HighVarianceCVDataCheck
)
from evalml.exceptions import (
    AutoMLSearchException,
    PipelineNotFoundError,
    PipelineScoreError
)
from evalml.model_family import ModelFamily
from evalml.objectives import (
    get_core_objectives,
    get_non_core_objectives,
    get_objective
)
from evalml.pipelines import (
    BinaryClassificationPipeline,
    MeanBaselineRegressionPipeline,
    ModeBaselineBinaryPipeline,
    ModeBaselineMulticlassPipeline,
    PipelineBase,
    TimeSeriesBaselineRegressionPipeline
)
from evalml.pipelines.components.utils import get_estimators
from evalml.pipelines.utils import make_pipeline
from evalml.preprocessing import split_data
from evalml.problem_types import ProblemTypes, handle_problem_types, is_binary
from evalml.tuners import SKOptTuner
from evalml.utils import convert_to_seconds, get_random_seed, get_random_state
from evalml.utils.gen_utils import (
    _convert_to_woodwork_structure,
    _convert_woodwork_types_wrapper
)
from evalml.utils.logger import (
    get_logger,
    log_subtitle,
    log_title,
    time_elapsed,
    update_pipeline
)

logger = get_logger(__file__)


class AutoMLSearch:
    """Automated Pipeline search."""
    _MAX_NAME_LEN = 40

    # Necessary for "Plotting" documentation, since Sphinx does not work well with instance attributes.
    plot = PipelineSearchPlots

    def __init__(self,
                 X_train=None,
                 y_train=None,
                 problem_type=None,
                 objective='auto',
                 max_iterations=None,
                 max_time=None,
                 patience=None,
                 tolerance=None,
                 data_splitter=None,
                 allowed_pipelines=None,
                 allowed_model_families=None,
                 start_iteration_callback=None,
                 add_result_callback=None,
                 error_callback=None,
                 additional_objectives=None,
                 random_state=0,
                 n_jobs=-1,
                 tuner_class=None,
                 verbose=True,
                 optimize_thresholds=False,
                 ensembling=False,
                 max_batches=None,
                 problem_configuration=None,
                 train_best_pipeline=True,
                 _pipelines_per_batch=5):
        """Automated pipeline search

        Arguments:
            X_train (pd.DataFrame, ww.DataTable): The input training data of shape [n_samples, n_features]. Required.

            y_train (pd.Series, ww.DataColumn): The target training data of length [n_samples]. Required for supervised learning tasks.

            problem_type (str or ProblemTypes): type of supervised learning problem. See evalml.problem_types.ProblemType.all_problem_types for a full list.

            objective (str, ObjectiveBase): The objective to optimize for. Used to propose and rank pipelines, but not for optimizing each pipeline during fit-time.
                When set to 'auto', chooses:

                - LogLossBinary for binary classification problems,
                - LogLossMulticlass for multiclass classification problems, and
                - R2 for regression problems.

            max_iterations (int): Maximum number of iterations to search. If max_iterations and
                max_time is not set, then max_iterations will default to max_iterations of 5.

            max_time (int, str): Maximum time to search for pipelines.
                This will not start a new pipeline search after the duration
                has elapsed. If it is an integer, then the time will be in seconds.
                For strings, time can be specified as seconds, minutes, or hours.

            patience (int): Number of iterations without improvement to stop search early. Must be positive.
                If None, early stopping is disabled. Defaults to None.

            tolerance (float): Minimum percentage difference to qualify as score improvement for early stopping.
                Only applicable if patience is not None. Defaults to None.

            allowed_pipelines (list(class)): A list of PipelineBase subclasses indicating the pipelines allowed in the search.
                The default of None indicates all pipelines for this problem type are allowed. Setting this field will cause
                allowed_model_families to be ignored.

            allowed_model_families (list(str, ModelFamily)): The model families to search. The default of None searches over all
                model families. Run evalml.pipelines.components.utils.allowed_model_families("binary") to see options. Change `binary`
                to `multiclass` or `regression` depending on the problem type. Note that if allowed_pipelines is provided,
                this parameter will be ignored.

            data_splitter (sklearn.model_selection.BaseCrossValidator): Data splitting method to use. Defaults to StratifiedKFold.

            tuner_class: The tuner class to use. Defaults to SKOptTuner.

            start_iteration_callback (callable): Function called before each pipeline training iteration.
                Callback function takes three positional parameters: The pipeline class, the pipeline parameters, and the AutoMLSearch object.

            add_result_callback (callable): Function called after each pipeline training iteration.
                Callback function takes three positional parameters: A dictionary containing the training results for the new pipeline, an untrained_pipeline containing the parameters used during training, and the AutoMLSearch object.

            error_callback (callable): Function called when `search()` errors and raises an Exception.
                Callback function takes three positional parameters: the Exception raised, the traceback, and the AutoMLSearch object.
                Must also accepts kwargs, so AutoMLSearch is able to pass along other appropriate parameters by default.
                Defaults to None, which will call `log_error_callback`.

            additional_objectives (list): Custom set of objectives to score on.
                Will override default objectives for problem type if not empty.

            random_state (int, np.random.RandomState): The random seed/state. Defaults to 0.

            n_jobs (int or None): Non-negative integer describing level of parallelism used for pipelines.
                None and 1 are equivalent. If set to -1, all CPUs are used. For n_jobs below -1, (n_cpus + 1 + n_jobs) are used.

            verbose (boolean): If True, turn verbosity on. Defaults to True.

            ensembling (boolean): If True, runs ensembling in a separate batch after every allowed pipeline class has been iterated over.
                If the number of unique pipelines to search over per batch is one, ensembling will not run. Defaults to False.

            max_batches (int): The maximum number of batches of pipelines to search. Parameters max_time, and
                max_iterations have precedence over stopping the search.

            problem_configuration (dict, None): Additional parameters needed to configure the search. For example,
                in time series problems, values should be passed in for the gap and max_delay variables.

            train_best_pipeline (boolean): Whether or not to train the best pipeline before returning it. Defaults to True

            _pipelines_per_batch (int): The number of pipelines to train for every batch after the first one.
                The first batch will train a baseline pipline + one of each pipeline family allowed in the search.
        """
        if X_train is None:
            raise ValueError('Must specify training data as a 2d array using the X_train argument')
        if y_train is None:
            raise ValueError('Must specify training data target values as a 1d vector using the y_train argument')
        try:
            self.problem_type = handle_problem_types(problem_type)
        except ValueError:
            raise ValueError('choose one of (binary, multiclass, regression) as problem_type')

        self.tuner_class = tuner_class or SKOptTuner
        self.start_iteration_callback = start_iteration_callback
        self.add_result_callback = add_result_callback
        self.error_callback = error_callback or log_error_callback
        self.data_splitter = data_splitter
        self.verbose = verbose
        self.optimize_thresholds = optimize_thresholds
        self.ensembling = ensembling
        if objective == 'auto':
            objective = get_default_primary_search_objective(self.problem_type.value)
        objective = get_objective(objective, return_instance=False)
        self.objective = self._validate_objective(objective)
        if self.data_splitter is not None and not issubclass(self.data_splitter.__class__, BaseCrossValidator):
            raise ValueError("Not a valid data splitter")
        if not objective.is_defined_for_problem_type(self.problem_type):
            raise ValueError("Given objective {} is not compatible with a {} problem.".format(self.objective.name, self.problem_type.value))
        if additional_objectives is None:
            additional_objectives = get_core_objectives(self.problem_type)
            # if our main objective is part of default set of objectives for problem_type, remove it
            existing_main_objective = next((obj for obj in additional_objectives if obj.name == self.objective.name), None)
            if existing_main_objective is not None:
                additional_objectives.remove(existing_main_objective)
        else:
            additional_objectives = [get_objective(o) for o in additional_objectives]
        additional_objectives = [self._validate_objective(obj) for obj in additional_objectives]
        self.additional_objectives = additional_objectives
        self.objective_name_to_class = {o.name: o for o in [self.objective] + self.additional_objectives}

        if not isinstance(max_time, (int, float, str, type(None))):
            raise TypeError(f"Parameter max_time must be a float, int, string or None. Received {type(max_time)} with value {str(max_time)}..")
        if isinstance(max_time, (int, float)) and max_time < 0:
            raise ValueError(f"Parameter max_time must be None or non-negative. Received {max_time}.")
        if max_batches is not None and max_batches < 0:
            raise ValueError(f"Parameter max_batches must be None or non-negative. Received {max_batches}.")
        if max_iterations is not None and max_iterations < 0:
            raise ValueError(f"Parameter max_iterations must be None or non-negative. Received {max_iterations}.")
        self.max_time = convert_to_seconds(max_time) if isinstance(max_time, str) else max_time
        self.max_iterations = max_iterations
        self.max_batches = max_batches
        self._pipelines_per_batch = _pipelines_per_batch
        if not self.max_iterations and not self.max_time and not self.max_batches:
            self.max_batches = 1
            logger.info("Using default limit of max_batches=1.\n")

        if patience and (not isinstance(patience, int) or patience < 0):
            raise ValueError("patience value must be a positive integer. Received {} instead".format(patience))

        if tolerance and (tolerance > 1.0 or tolerance < 0.0):
            raise ValueError("tolerance value must be a float between 0.0 and 1.0 inclusive. Received {} instead".format(tolerance))

        self.patience = patience
        self.tolerance = tolerance or 0.0
        self._results = {
            'pipeline_results': {},
            'search_order': [],
            'errors': []
        }
        self.random_state = get_random_state(random_state)
        self.random_seed = get_random_seed(self.random_state)
        self.n_jobs = n_jobs

        self.plot = None
        try:
            self.plot = PipelineSearchPlots(self)
        except ImportError:
            logger.warning("Unable to import plotly; skipping pipeline search plotting\n")

        self._data_check_results = None

        self.allowed_pipelines = allowed_pipelines
        self.allowed_model_families = allowed_model_families
        self._automl_algorithm = None
        self._start = None
        self._baseline_cv_scores = {}
        self.show_batch_output = False

        self._validate_problem_type()
        self.problem_configuration = self._validate_problem_configuration(problem_configuration)
        self._train_best_pipeline = train_best_pipeline
        self._best_pipeline = None

        # make everything ww objects
        self.X_train = _convert_to_woodwork_structure(X_train)
        self.y_train = _convert_to_woodwork_structure(y_train)

        default_data_splitter = make_data_splitter(self.X_train, self.y_train, self.problem_type, self.problem_configuration,
                                                   n_splits=3, shuffle=True, random_state=self.random_seed)
        self.data_splitter = self.data_splitter or default_data_splitter

    def _validate_objective(self, objective):
        non_core_objectives = get_non_core_objectives()
        if isinstance(objective, type):
            if objective in non_core_objectives:
                raise ValueError(f"{objective.name.lower()} is not allowed in AutoML! "
                                 "Use evalml.objectives.utils.get_core_objective_names() "
                                 "to get all objective names allowed in automl.")
            return objective()
        return objective

    @property
    def data_check_results(self):
        """If there are data checks, return any error messages that are found"""
        return self._data_check_results

    def __str__(self):
        def _print_list(obj_list):
            lines = sorted(['\t{}'.format(o.name) for o in obj_list])
            return '\n'.join(lines)

        def _get_funct_name(function):
            if callable(function):
                return function.__name__
            else:
                return None

        search_desc = (
            f"{handle_problem_types(self.problem_type).name} Search\n\n"
            f"Parameters: \n{'='*20}\n"
            f"Objective: {get_objective(self.objective).name}\n"
            f"Max Time: {self.max_time}\n"
            f"Max Iterations: {self.max_iterations}\n"
            f"Max Batches: {self.max_batches}\n"
            f"Allowed Pipelines: \n{_print_list(self.allowed_pipelines or [])}\n"
            f"Patience: {self.patience}\n"
            f"Tolerance: {self.tolerance}\n"
            f"Data Splitting: {self.data_splitter}\n"
            f"Tuner: {self.tuner_class.__name__}\n"
            f"Start Iteration Callback: {_get_funct_name(self.start_iteration_callback)}\n"
            f"Add Result Callback: {_get_funct_name(self.add_result_callback)}\n"
            f"Additional Objectives: {_print_list(self.additional_objectives or [])}\n"
            f"Random State: {self.random_state}\n"
            f"n_jobs: {self.n_jobs}\n"
            f"Verbose: {self.verbose}\n"
            f"Optimize Thresholds: {self.optimize_thresholds}\n"
        )

        rankings_desc = ""
        if not self.rankings.empty:
            rankings_str = self.rankings.drop(['parameters'], axis='columns').to_string()
            rankings_desc = f"\nSearch Results: \n{'='*20}\n{rankings_str}"

        return search_desc + rankings_desc

    def _validate_problem_configuration(self, problem_configuration=None):
        if self.problem_type in [ProblemTypes.TIME_SERIES_REGRESSION]:
            required_parameters = {'gap', 'max_delay'}
            if not problem_configuration or not all(p in problem_configuration for p in required_parameters):
                raise ValueError("user_parameters must be a dict containing values for at least the gap and max_delay "
                                 f"parameters. Received {problem_configuration}.")
        return problem_configuration or {}

    def _validate_data_checks(self, data_checks):
        """Validate data_checks parameter.

        Arguments:
            data_checks (DataChecks, list(Datacheck), str, None): Input to validate. If not of the right type,
                raise an exception.

        Returns:
            An instance of DataChecks used to perform checks before search.
        """
        if isinstance(data_checks, DataChecks):
            return data_checks
        elif isinstance(data_checks, list):
            return AutoMLDataChecks(data_checks)
        elif isinstance(data_checks, str):
            if data_checks == "auto":
<<<<<<< HEAD
                return DefaultDataChecks(problem_type=self.problem_type, objective=self.objective)
=======
                return DefaultDataChecks(problem_type=self.problem_type, n_splits=self.data_splitter.get_n_splits())
>>>>>>> 1bc8982c
            elif data_checks == "disabled":
                return EmptyDataChecks()
            else:
                raise ValueError("If data_checks is a string, it must be either 'auto' or 'disabled'. "
                                 f"Received '{data_checks}'.")
        elif data_checks is None:
            return EmptyDataChecks()
        else:
            return DataChecks(data_checks)

    def _handle_keyboard_interrupt(self, pipeline, current_batch_pipelines):
        """Presents a prompt to the user asking if they want to stop the search.

        Arguments:
            pipeline (PipelineBase): Current pipeline in the search.
            current_batch_pipelines (list): Other pipelines in the batch.

        Returns:
            list: Next pipelines to search in the batch. If the user decides to stop the search,
                an empty list will be returned.
        """
        leading_char = "\n"
        start_of_loop = time.time()
        while True:
            choice = input(leading_char + "Do you really want to exit search (y/n)? ").strip().lower()
            if choice == "y":
                logger.info("Exiting AutoMLSearch.")
                return []
            elif choice == "n":
                # So that the time in this loop does not count towards the time budget (if set)
                time_in_loop = time.time() - start_of_loop
                self._start += time_in_loop
                return [pipeline] + current_batch_pipelines
            else:
                leading_char = ""

    def search(self, data_checks="auto", show_iteration_plot=True):
        """Find the best pipeline for the data set.

        Arguments:
            data_checks (DataChecks, list(Datacheck), str, None): A collection of data checks to run before
                automl search. If data checks produce any errors, an exception will be thrown before the
                search begins. If "disabled" or None, `no` data checks will be done.
                If set to "auto", DefaultDataChecks will be done. Default value is set to "auto".

            feature_types (list, optional): list of feature types, either numerical or categorical.
                Categorical features will automatically be encoded

            show_iteration_plot (boolean, True): Shows an iteration vs. score plot in Jupyter notebook.
                Disabled by default in non-Jupyter enviroments.
        """
        # don't show iteration plot outside of a jupyter notebook
        if show_iteration_plot:
            try:
                get_ipython
            except NameError:
                show_iteration_plot = False

        text_column_vals = self.X_train.select('natural_language')
        text_columns = list(text_column_vals.to_dataframe().columns)
        if len(text_columns) == 0:
            text_columns = None

        data_checks = self._validate_data_checks(data_checks)
        self._data_check_results = data_checks.validate(_convert_woodwork_types_wrapper(self.X_train.to_dataframe()),
                                                        _convert_woodwork_types_wrapper(self.y_train.to_series()))
        for result in self._data_check_results["warnings"]:
            logger.warning(result["message"])
        for result in self._data_check_results["errors"]:
            logger.error(result["message"])
        if self._data_check_results["errors"]:
            raise ValueError("Data checks raised some warnings and/or errors. Please see `self.data_check_results` for more information or pass data_checks='disabled' to search() to disable data checking.")
        if self.allowed_pipelines is None:
            logger.info("Generating pipelines to search over...")
            allowed_estimators = get_estimators(self.problem_type, self.allowed_model_families)
            logger.debug(f"allowed_estimators set to {[estimator.name for estimator in allowed_estimators]}")
            self.allowed_pipelines = [make_pipeline(self.X_train, self.y_train, estimator, self.problem_type, text_columns=text_columns) for estimator in allowed_estimators]

        if self.allowed_pipelines == []:
            raise ValueError("No allowed pipelines to search")

        run_ensembling = self.ensembling
        if run_ensembling and len(self.allowed_pipelines) == 1:
            logger.warning("Ensembling is set to True, but the number of unique pipelines is one, so ensembling will not run.")
            run_ensembling = False

        if run_ensembling and self.max_iterations is not None:
            # Baseline + first batch + each pipeline iteration + 1
            first_ensembling_iteration = (1 + len(self.allowed_pipelines) + len(self.allowed_pipelines) * self._pipelines_per_batch + 1)
            if self.max_iterations < first_ensembling_iteration:
                run_ensembling = False
                logger.warning(f"Ensembling is set to True, but max_iterations is too small, so ensembling will not run. Set max_iterations >= {first_ensembling_iteration} to run ensembling.")
            else:
                logger.info(f"Ensembling will run at the {first_ensembling_iteration} iteration and every {len(self.allowed_pipelines) * self._pipelines_per_batch} iterations after that.")

        if self.max_batches and self.max_iterations is None:
            self.show_batch_output = True
            if run_ensembling:
                ensemble_nth_batch = len(self.allowed_pipelines) + 1
                num_ensemble_batches = (self.max_batches - 1) // ensemble_nth_batch
                if num_ensemble_batches == 0:
                    logger.warning(f"Ensembling is set to True, but max_batches is too small, so ensembling will not run. Set max_batches >= {ensemble_nth_batch + 1} to run ensembling.")
                else:
                    logger.info(f"Ensembling will run every {ensemble_nth_batch} batches.")

                self.max_iterations = (1 + len(self.allowed_pipelines) +
                                       self._pipelines_per_batch * (self.max_batches - 1 - num_ensemble_batches) +
                                       num_ensemble_batches)
            else:
                self.max_iterations = 1 + len(self.allowed_pipelines) + (self._pipelines_per_batch * (self.max_batches - 1))
        self.allowed_model_families = list(set([p.model_family for p in (self.allowed_pipelines)]))

        logger.debug(f"allowed_pipelines set to {[pipeline.name for pipeline in self.allowed_pipelines]}")
        logger.debug(f"allowed_model_families set to {self.allowed_model_families}")

        self._automl_algorithm = IterativeAlgorithm(
            max_iterations=self.max_iterations,
            allowed_pipelines=self.allowed_pipelines,
            tuner_class=self.tuner_class,
            text_columns=text_columns,
            random_state=self.random_state,
            n_jobs=self.n_jobs,
            number_features=self.X_train.shape[1],
            pipelines_per_batch=self._pipelines_per_batch,
            ensembling=run_ensembling,
            pipeline_params=self.problem_configuration
        )

        log_title(logger, "Beginning pipeline search")
        logger.info("Optimizing for %s. " % self.objective.name)
        logger.info("{} score is better.\n".format('Greater' if self.objective.greater_is_better else 'Lower'))

        if self.max_batches is not None:
            logger.info(f"Searching up to {self.max_batches} batches for a total of {self.max_iterations} pipelines. ")
        elif self.max_iterations is not None:
            logger.info("Searching up to %s pipelines. " % self.max_iterations)
        if self.max_time is not None:
            logger.info("Will stop searching for new pipelines after %d seconds.\n" % self.max_time)
        logger.info("Allowed model families: %s\n" % ", ".join([model.value for model in self.allowed_model_families]))
        search_iteration_plot = None
        if self.plot:
            search_iteration_plot = self.plot.search_iteration_plot(interactive_plot=show_iteration_plot)

        self._start = time.time()

        should_terminate = self._add_baseline_pipelines()
        if should_terminate:
            return

        current_batch_pipelines = []
        current_batch_pipeline_scores = []
        while self._check_stopping_condition(self._start):
            try:
                if current_batch_pipeline_scores and np.isnan(np.array(current_batch_pipeline_scores, dtype=float)).all():
                    raise AutoMLSearchException(f"All pipelines in the current AutoML batch produced a score of np.nan on the primary objective {self.objective}.")
                current_batch_pipelines = self._automl_algorithm.next_batch()
                current_batch_pipeline_scores = []
            except StopIteration:
                logger.info('AutoML Algorithm out of recommendations, ending')
                break

            current_batch_size = len(current_batch_pipelines)
            current_batch_pipeline_scores = self._evaluate_pipelines(current_batch_pipelines, search_iteration_plot=search_iteration_plot)

            # Different size indicates early stopping
            if len(current_batch_pipeline_scores) != current_batch_size:
                break

        elapsed_time = time_elapsed(self._start)
        desc = f"\nSearch finished after {elapsed_time}"
        desc = desc.ljust(self._MAX_NAME_LEN)
        logger.info(desc)

        best_pipeline = self.rankings.iloc[0]
        best_pipeline_name = best_pipeline["pipeline_name"]
        self._best_pipeline = self.get_pipeline(best_pipeline['id'])
        if self._train_best_pipeline:
            X_threshold_tuning = None
            y_threshold_tuning = None
            X_train, y_train = self.X_train, self.y_train
            if self.optimize_thresholds and self.objective.is_defined_for_problem_type(ProblemTypes.BINARY) and self.objective.can_optimize_threshold and is_binary(self.problem_type):
                X_train, X_threshold_tuning, y_train, y_threshold_tuning = split_data(X_train, y_train, self.problem_type,
                                                                                      test_size=0.2,
                                                                                      random_state=self.random_seed)
            self._best_pipeline.fit(X_train, y_train)
            self._best_pipeline = self._tune_binary_threshold(self._best_pipeline, X_threshold_tuning, y_threshold_tuning)
        logger.info(f"Best pipeline: {best_pipeline_name}")
        logger.info(f"Best pipeline {self.objective.name}: {best_pipeline['score']:3f}")

    def _tune_binary_threshold(self, pipeline, X_threshold_tuning, y_threshold_tuning):
        """Tunes the threshold of a binary pipeline to the X and y thresholding data

        Arguments:
            pipeline (Pipeline): Pipeline instance to threshold
            X_threshold_tuning (ww DataTable): X data to tune pipeline to
            y_threshold_tuning (ww DataColumn): Target data to tune pipeline to

        Returns:
            Trained pipeline instance
        """
        if self.objective.is_defined_for_problem_type(ProblemTypes.BINARY) and is_binary(self.problem_type):
            pipeline.threshold = 0.5
            if X_threshold_tuning:
                y_predict_proba = pipeline.predict_proba(X_threshold_tuning)
                if isinstance(y_predict_proba, pd.DataFrame):
                    y_predict_proba = y_predict_proba.iloc[:, 1]
                else:
                    y_predict_proba = y_predict_proba[:, 1]
                pipeline.threshold = self.objective.optimize_threshold(y_predict_proba, y_threshold_tuning, X=X_threshold_tuning)
        return pipeline

    def _check_stopping_condition(self, start):
        should_continue = True
        num_pipelines = len(self._results['pipeline_results'])

        # check max_time and max_iterations
        elapsed = time.time() - start
        if self.max_time and elapsed >= self.max_time:
            return False
        elif self.max_iterations and num_pipelines >= self.max_iterations:
            return False

        # check for early stopping
        if self.patience is None:
            return True

        first_id = self._results['search_order'][0]
        best_score = self._results['pipeline_results'][first_id]['score']
        num_without_improvement = 0
        for id in self._results['search_order'][1:]:
            curr_score = self._results['pipeline_results'][id]['score']
            significant_change = abs((curr_score - best_score) / best_score) > self.tolerance
            score_improved = curr_score > best_score if self.objective.greater_is_better else curr_score < best_score
            if score_improved and significant_change:
                best_score = curr_score
                num_without_improvement = 0
            else:
                num_without_improvement += 1
            if num_without_improvement >= self.patience:
                logger.info("\n\n{} iterations without improvement. Stopping search early...".format(self.patience))
                return False
        return should_continue

    def _validate_problem_type(self):
        for obj in self.additional_objectives:
            if not obj.is_defined_for_problem_type(self.problem_type):
                raise ValueError("Additional objective {} is not compatible with a {} problem.".format(obj.name, self.problem_type.value))

        for pipeline in self.allowed_pipelines or []:
            if pipeline.problem_type != self.problem_type:
                raise ValueError("Given pipeline {} is not compatible with problem_type {}.".format(pipeline.name, self.problem_type.value))

    def _add_baseline_pipelines(self):
        """Fits a baseline pipeline to the data.

        This is the first pipeline fit during search.

        Returns:
            bool - If the user ends the search early, will return True and searching will immediately finish. Else,
                will return False and more pipelines will be searched.
        """

        if self.problem_type == ProblemTypes.BINARY:
            baseline = ModeBaselineBinaryPipeline(parameters={})
        elif self.problem_type == ProblemTypes.MULTICLASS:
            baseline = ModeBaselineMulticlassPipeline(parameters={})
        elif self.problem_type == ProblemTypes.REGRESSION:
            baseline = MeanBaselineRegressionPipeline(parameters={})
        else:
            gap = self.problem_configuration['gap']
            max_delay = self.problem_configuration['max_delay']
            baseline = TimeSeriesBaselineRegressionPipeline(parameters={"pipeline": {"gap": gap, "max_delay": max_delay}})
        pipelines = [baseline]
        scores = self._evaluate_pipelines(pipelines, baseline=True)
        if scores == []:
            return True
        return False

    @staticmethod
    def _get_mean_cv_scores_for_all_objectives(cv_data, objective_name_to_class):
        scores = defaultdict(int)
        n_folds = len(cv_data)
        for fold_data in cv_data:
            for field, value in fold_data['all_objective_scores'].items():
                # The 'all_objective_scores' field contains scores for all objectives
                # but also fields like "# Training" and "# Testing", so we want to exclude them since
                # they are not scores
                if field in objective_name_to_class:
                    scores[field] += value
        return {objective: float(score) / n_folds for objective, score in scores.items()}

    def _compute_cv_scores(self, pipeline):
        start = time.time()
        cv_data = []
        logger.info("\tStarting cross validation")

        X_pd = _convert_woodwork_types_wrapper(self.X_train.to_dataframe())
        y_pd = _convert_woodwork_types_wrapper(self.y_train.to_series())
        for i, (train, valid) in enumerate(self.data_splitter.split(X_pd, y_pd)):

            if pipeline.model_family == ModelFamily.ENSEMBLE and i > 0:
                # Stacked ensembles do CV internally, so we do not run CV here for performance reasons.
                logger.debug(f"Skipping fold {i} because CV for stacked ensembles is not supported.")
                break
            logger.debug(f"\t\tTraining and scoring on fold {i}")
            X_train, X_valid = self.X_train.iloc[train], self.X_train.iloc[valid]
            y_train, y_valid = self.y_train.iloc[train], self.y_train.iloc[valid]
            if self.problem_type in [ProblemTypes.BINARY, ProblemTypes.MULTICLASS]:
                diff_train = set(np.setdiff1d(self.y_train.to_series(), y_train.to_series()))
                diff_valid = set(np.setdiff1d(self.y_train.to_series(), y_valid.to_series()))
                diff_string = f"Missing target values in the training set after data split: {diff_train}. " if diff_train else ""
                diff_string += f"Missing target values in the validation set after data split: {diff_valid}." if diff_valid else ""
                if diff_string:
                    raise Exception(diff_string)
            objectives_to_score = [self.objective] + self.additional_objectives
            cv_pipeline = None
            try:
                X_threshold_tuning = None
                y_threshold_tuning = None
                if self.optimize_thresholds and self.objective.is_defined_for_problem_type(ProblemTypes.BINARY) and self.objective.can_optimize_threshold and is_binary(self.problem_type):
                    X_train, X_threshold_tuning, y_train, y_threshold_tuning = split_data(X_train, y_train, self.problem_type,
                                                                                          test_size=0.2,
                                                                                          random_state=self.random_seed)
                cv_pipeline = pipeline.clone(pipeline.random_state)
                logger.debug(f"\t\t\tFold {i}: starting training")
                cv_pipeline.fit(X_train, y_train)
                logger.debug(f"\t\t\tFold {i}: finished training")
                cv_pipeline = self._tune_binary_threshold(cv_pipeline, X_threshold_tuning, y_threshold_tuning)
                if X_threshold_tuning:
                    logger.debug(f"\t\t\tFold {i}: Optimal threshold found ({cv_pipeline.threshold:.3f})")
                logger.debug(f"\t\t\tFold {i}: Scoring trained pipeline")
                scores = cv_pipeline.score(X_valid, y_valid, objectives=objectives_to_score)
                logger.debug(f"\t\t\tFold {i}: {self.objective.name} score: {scores[self.objective.name]:.3f}")
                score = scores[self.objective.name]
            except Exception as e:
                if self.error_callback is not None:
                    self.error_callback(exception=e, traceback=traceback.format_tb(sys.exc_info()[2]), automl=self,
                                        fold_num=i, pipeline=pipeline)
                if isinstance(e, PipelineScoreError):
                    nan_scores = {objective: np.nan for objective in e.exceptions}
                    scores = {**nan_scores, **e.scored_successfully}
                    scores = OrderedDict({o.name: scores[o.name] for o in [self.objective] + self.additional_objectives})
                    score = scores[self.objective.name]
                else:
                    score = np.nan
                    scores = OrderedDict(zip([n.name for n in self.additional_objectives], [np.nan] * len(self.additional_objectives)))

            ordered_scores = OrderedDict()
            ordered_scores.update({self.objective.name: score})
            ordered_scores.update(scores)
            ordered_scores.update({"# Training": y_train.shape[0]})
            ordered_scores.update({"# Validation": y_valid.shape[0]})

            evaluation_entry = {"all_objective_scores": ordered_scores, "score": score, 'binary_classification_threshold': None}
            if isinstance(cv_pipeline, BinaryClassificationPipeline) and cv_pipeline.threshold is not None:
                evaluation_entry['binary_classification_threshold'] = cv_pipeline.threshold
            cv_data.append(evaluation_entry)
        training_time = time.time() - start
        cv_scores = pd.Series([fold['score'] for fold in cv_data])
        cv_score_mean = cv_scores.mean()
        logger.info(f"\tFinished cross validation - mean {self.objective.name}: {cv_score_mean:.3f}")
        return {'cv_data': cv_data, 'training_time': training_time, 'cv_scores': cv_scores, 'cv_score_mean': cv_score_mean}

    def _add_result(self, trained_pipeline, parameters, training_time, cv_data, cv_scores):
        cv_score = cv_scores.mean()

        percent_better_than_baseline = {}
        mean_cv_all_objectives = self._get_mean_cv_scores_for_all_objectives(cv_data, self.objective_name_to_class)
        for obj_name in mean_cv_all_objectives:
            objective_class = self.objective_name_to_class[obj_name]

            # In the event add_to_rankings is called before search _baseline_cv_scores will be empty so we will return
            # nan for the base score.
            percent_better = objective_class.calculate_percent_difference(mean_cv_all_objectives[obj_name],
                                                                          self._baseline_cv_scores.get(obj_name, np.nan))
            percent_better_than_baseline[obj_name] = percent_better

        pipeline_name = trained_pipeline.name
        pipeline_summary = trained_pipeline.summary
        pipeline_id = len(self._results['pipeline_results'])

        high_variance_cv_check = HighVarianceCVDataCheck(threshold=0.2)
        high_variance_cv_check_results = high_variance_cv_check.validate(pipeline_name=pipeline_name, cv_scores=cv_scores)
        high_variance_cv = False

        if high_variance_cv_check_results["warnings"]:
            logger.warning(high_variance_cv_check_results["warnings"][0]["message"])
            high_variance_cv = True
        self._results['pipeline_results'][pipeline_id] = {
            "id": pipeline_id,
            "pipeline_name": pipeline_name,
            "pipeline_class": type(trained_pipeline),
            "pipeline_summary": pipeline_summary,
            "parameters": parameters,
            "score": cv_score,
            "high_variance_cv": high_variance_cv,
            "training_time": training_time,
            "cv_data": cv_data,
            "percent_better_than_baseline_all_objectives": percent_better_than_baseline,
            "percent_better_than_baseline": percent_better_than_baseline[self.objective.name],
            "validation_score": cv_scores[0]
        }
        self._results['search_order'].append(pipeline_id)

        if self.add_result_callback:
            self.add_result_callback(self._results['pipeline_results'][pipeline_id], trained_pipeline, self)

    def _evaluate_pipelines(self, current_pipeline_batch, baseline=False, search_iteration_plot=None):
        current_batch_pipeline_scores = []
        add_single_pipeline = False
        if isinstance(current_pipeline_batch, PipelineBase):
            current_pipeline_batch = [current_pipeline_batch]
            add_single_pipeline = True

        while len(current_pipeline_batch) > 0 and (add_single_pipeline or baseline or self._check_stopping_condition(self._start)):
            pipeline = current_pipeline_batch.pop()
            try:
                parameters = pipeline.parameters
                logger.debug('Evaluating pipeline {}'.format(pipeline.name))
                logger.debug('Pipeline parameters: {}'.format(parameters))

                if self.start_iteration_callback:
                    self.start_iteration_callback(pipeline.__class__, parameters, self)
                desc = f"{pipeline.name}"
                if len(desc) > self._MAX_NAME_LEN:
                    desc = desc[:self._MAX_NAME_LEN - 3] + "..."
                desc = desc.ljust(self._MAX_NAME_LEN)

                if not add_single_pipeline:
                    update_pipeline(logger, desc, len(self._results['pipeline_results']) + 1, self.max_iterations,
                                    self._start, 1 if baseline else self._automl_algorithm.batch_number, self.show_batch_output)

                evaluation_results = self._compute_cv_scores(pipeline)
                parameters = pipeline.parameters

                if baseline:
                    self._baseline_cv_scores = self._get_mean_cv_scores_for_all_objectives(evaluation_results["cv_data"], self.objective_name_to_class)

                logger.debug('Adding results for pipeline {}\nparameters {}\nevaluation_results {}'.format(pipeline.name, parameters, evaluation_results))
                self._add_result(trained_pipeline=pipeline,
                                 parameters=parameters,
                                 training_time=evaluation_results['training_time'],
                                 cv_data=evaluation_results['cv_data'],
                                 cv_scores=evaluation_results['cv_scores'])
                logger.debug('Adding results complete')

                score = evaluation_results['cv_score_mean']
                score_to_minimize = -score if self.objective.greater_is_better else score
                current_batch_pipeline_scores.append(score_to_minimize)

                if not baseline and not add_single_pipeline:
                    self._automl_algorithm.add_result(score_to_minimize, pipeline)

                if search_iteration_plot:
                    search_iteration_plot.update()

                if add_single_pipeline:
                    add_single_pipeline = False

            except KeyboardInterrupt:
                current_pipeline_batch = self._handle_keyboard_interrupt(pipeline, current_pipeline_batch)
                if current_pipeline_batch == []:
                    return current_batch_pipeline_scores

        return current_batch_pipeline_scores

    def get_pipeline(self, pipeline_id, random_state=0):
        """Given the ID of a pipeline training result, returns an untrained instance of the specified pipeline
        initialized with the parameters used to train that pipeline during automl search.

        Arguments:
            pipeline_id (int): pipeline to retrieve
            random_state (int, np.random.RandomState): The random seed/state. Defaults to 0.

        Returns:
            PipelineBase: untrained pipeline instance associated with the provided ID
        """
        pipeline_results = self.results['pipeline_results'].get(pipeline_id)
        if pipeline_results is None:
            raise PipelineNotFoundError("Pipeline not found in automl results")
        pipeline_class = pipeline_results.get('pipeline_class')
        parameters = pipeline_results.get('parameters')
        if pipeline_class is None or parameters is None:
            raise PipelineNotFoundError("Pipeline class or parameters not found in automl results")
        return pipeline_class(parameters, random_state=random_state)

    def describe_pipeline(self, pipeline_id, return_dict=False):
        """Describe a pipeline

        Arguments:
            pipeline_id (int): pipeline to describe
            return_dict (bool): If True, return dictionary of information
                about pipeline. Defaults to False.

        Returns:
            Description of specified pipeline. Includes information such as
            type of pipeline components, problem, training time, cross validation, etc.
        """
        if pipeline_id not in self._results['pipeline_results']:
            raise PipelineNotFoundError("Pipeline not found")

        pipeline = self.get_pipeline(pipeline_id)
        pipeline_results = self._results['pipeline_results'][pipeline_id]

        pipeline.describe()
        log_subtitle(logger, "Training")
        logger.info("Training for {} problems.".format(pipeline.problem_type))

        if self.optimize_thresholds and self.objective.is_defined_for_problem_type(ProblemTypes.BINARY) and self.objective.can_optimize_threshold:
            logger.info("Objective to optimize binary classification pipeline thresholds for: {}".format(self.objective))

        logger.info("Total training time (including CV): %.1f seconds" % pipeline_results["training_time"])
        log_subtitle(logger, "Cross Validation", underline="-")

        all_objective_scores = [fold["all_objective_scores"] for fold in pipeline_results["cv_data"]]
        all_objective_scores = pd.DataFrame(all_objective_scores)

        for c in all_objective_scores:
            if c in ["# Training", "# Validation"]:
                all_objective_scores[c] = all_objective_scores[c].astype("object")
                continue

            mean = all_objective_scores[c].mean(axis=0)
            std = all_objective_scores[c].std(axis=0)
            all_objective_scores.loc["mean", c] = mean
            all_objective_scores.loc["std", c] = std
            all_objective_scores.loc["coef of var", c] = std / mean if abs(mean) > 0 else np.inf

        all_objective_scores = all_objective_scores.fillna("-")

        with pd.option_context('display.float_format', '{:.3f}'.format, 'expand_frame_repr', False):
            logger.info(all_objective_scores)

        if return_dict:
            return pipeline_results

    def add_to_rankings(self, pipeline):
        """Fits and evaluates a given pipeline then adds the results to the automl rankings with the requirement that automl search has been run.

        Arguments:
            pipeline (PipelineBase): pipeline to train and evaluate.
        """
        pipeline_rows = self.full_rankings[self.full_rankings['pipeline_name'] == pipeline.name]
        for parameter in pipeline_rows['parameters']:
            if pipeline.parameters == parameter:
                return
        self._evaluate_pipelines(pipeline)

    @property
    def results(self):
        """Class that allows access to a copy of the results from `automl_search`.

           Returns: dict containing `pipeline_results`: a dict with results from each pipeline,
                    and `search_order`: a list describing the order the pipelines were searched.
           """
        return copy.deepcopy(self._results)

    @property
    def has_searched(self):
        """Returns `True` if search has been ran and `False` if not"""
        searched = True if self._results['pipeline_results'] else False
        return searched

    @property
    def rankings(self):
        """Returns a pandas.DataFrame with scoring results from the highest-scoring set of parameters used with each pipeline."""
        return self.full_rankings.drop_duplicates(subset="pipeline_name", keep="first")

    @property
    def full_rankings(self):
        """Returns a pandas.DataFrame with scoring results from all pipelines searched"""
        ascending = True
        if self.objective.greater_is_better:
            ascending = False

        full_rankings_cols = ["id", "pipeline_name", "score", "validation_score",
                              "percent_better_than_baseline", "high_variance_cv", "parameters"]
        if not self.has_searched:
            return pd.DataFrame(columns=full_rankings_cols)

        rankings_df = pd.DataFrame(self._results['pipeline_results'].values())
        rankings_df = rankings_df[full_rankings_cols]
        rankings_df.sort_values("score", ascending=ascending, inplace=True)
        rankings_df.reset_index(drop=True, inplace=True)
        return rankings_df

    @property
    def best_pipeline(self):
        """Returns a trained instance of the best pipeline and parameters found during automl search. If `train_best_pipeline` is set to False, returns an untrained pipeline instance.

        Returns:
            PipelineBase: A trained instance of the best pipeline and parameters found during automl search. If `train_best_pipeline` is set to False, returns an untrained pipeline instance.
        """
        if not (self.has_searched and self._best_pipeline):
            raise PipelineNotFoundError("automl search must be run before selecting `best_pipeline`.")

        return self._best_pipeline

    def save(self, file_path, pickle_protocol=cloudpickle.DEFAULT_PROTOCOL):
        """Saves AutoML object at file path

        Arguments:
            file_path (str): location to save file
            pickle_protocol (int): the pickle data stream format.

        Returns:
            None
        """
        with open(file_path, 'wb') as f:
            cloudpickle.dump(self, f, protocol=pickle_protocol)

    @staticmethod
    def load(file_path):
        """Loads AutoML object at file path

        Arguments:
            file_path (str): location to find file to load

        Returns:
            AutoSearchBase object
        """
        with open(file_path, 'rb') as f:
            return cloudpickle.load(f)<|MERGE_RESOLUTION|>--- conflicted
+++ resolved
@@ -351,11 +351,7 @@
             return AutoMLDataChecks(data_checks)
         elif isinstance(data_checks, str):
             if data_checks == "auto":
-<<<<<<< HEAD
-                return DefaultDataChecks(problem_type=self.problem_type, objective=self.objective)
-=======
-                return DefaultDataChecks(problem_type=self.problem_type, n_splits=self.data_splitter.get_n_splits())
->>>>>>> 1bc8982c
+                return DefaultDataChecks(problem_type=self.problem_type, objective=self.objective, n_splits=self.data_splitter.get_n_splits())
             elif data_checks == "disabled":
                 return EmptyDataChecks()
             else:
