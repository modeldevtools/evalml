--- conflicted
+++ resolved
@@ -128,28 +128,18 @@
                                 data_check_name="ClassImbalanceDataCheck",
                                 message_code=DataCheckMessageCode.CLASS_IMBALANCE_BELOW_FOLDS,
                                 details={"target_values": [0.0, 2.0, 1.0]}).to_dict()]
-<<<<<<< HEAD
-    # multiclass
-    data_checks = DefaultDataChecks("multiclass", get_default_primary_search_objective("multiclass"))
-    assert data_checks.validate(X, y_multiclass) == {"warnings": messages[:3], "errors": messages[3:] + imbalance}
-
-    data_checks = DataChecks(DefaultDataChecks._DEFAULT_DATA_CHECK_CLASSES,
-                             {"InvalidTargetDataCheck": {"problem_type": "multiclass",
-                                                         "objective": get_default_primary_search_objective("multiclass")}})
-    assert data_checks.validate(X, y_multiclass) == {"warnings": messages[:3], "errors": messages[3:]}
-=======
     min_2_class_count = [DataCheckError(message="Target does not have at least two instances per class which is required for multiclass classification",
                                         data_check_name="InvalidTargetDataCheck",
                                         message_code=DataCheckMessageCode.TARGET_BINARY_NOT_TWO_EXAMPLES_PER_CLASS,
                                         details={"least_populated_class_labels": [2.0, 1.0]}).to_dict()]
-
-    data_checks = DefaultDataChecks("multiclass")
+    # multiclass
+    data_checks = DefaultDataChecks("multiclass", get_default_primary_search_objective("multiclass"))
     assert data_checks.validate(X, y_multiclass) == {"warnings": messages[:3], "errors": [messages[3]] + min_2_class_count + messages[4:] + imbalance}
 
     data_checks = DataChecks(DefaultDataChecks._DEFAULT_DATA_CHECK_CLASSES,
-                             {"InvalidTargetDataCheck": {"problem_type": "multiclass"}})
+                             {"InvalidTargetDataCheck": {"problem_type": "multiclass",
+                                                         "objective": get_default_primary_search_objective("multiclass")}})
     assert data_checks.validate(X, y_multiclass) == {"warnings": messages[:3], "errors": [messages[3]] + min_2_class_count + messages[4:]}
->>>>>>> be22ef89
 
 
 @pytest.mark.parametrize("input_type", ["pd", "ww"])
