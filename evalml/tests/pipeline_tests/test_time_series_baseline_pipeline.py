from unittest.mock import patch

import numpy as np
import pandas as pd
import pytest

from evalml.pipelines import TimeSeriesBaselineRegressionPipeline
from evalml.pipelines.time_series_baselines import (
    TimeSeriesBaselineBinaryPipeline,
    TimeSeriesBaselineMulticlassPipeline
)


@pytest.mark.parametrize('X_none', [True, False])
@pytest.mark.parametrize('gap', [0, 1])
@pytest.mark.parametrize('pipeline_class', [TimeSeriesBaselineRegressionPipeline,
                                            TimeSeriesBaselineBinaryPipeline, TimeSeriesBaselineMulticlassPipeline])
@patch("evalml.pipelines.TimeSeriesClassificationPipeline._decode_targets", side_effect=lambda y: y)
def test_time_series_baseline(mock_decode, pipeline_class, gap, X_none, ts_data):
    X, y = ts_data

    clf = pipeline_class(parameters={"pipeline": {"gap": gap, "max_delay": 1},
                                     "Time Series Baseline Estimator": {'gap': gap, 'max_delay': 1}})
    expected_y = y.shift(1) if gap == 0 else y
    if X_none:
        X = None
    clf.fit(X, y)
<<<<<<< HEAD
    np.testing.assert_equal(expected_y.values, clf.predict(X, y).to_series().values)
=======
    predicted_y = clf.predict(X, y)
    np.testing.assert_allclose(predicted_y, expected_y)
>>>>>>> 1a7244d7


@pytest.mark.parametrize('X_none', [True, False])
@pytest.mark.parametrize('gap', [0, 1])
@pytest.mark.parametrize('pipeline_class', [TimeSeriesBaselineBinaryPipeline, TimeSeriesBaselineMulticlassPipeline])
def test_time_series_baseline_predict_proba(pipeline_class, gap, X_none):
    X = pd.DataFrame({"a": [4, 5, 6, 7, 8]})
    y = pd.Series([0, 1, 1, 0, 1])
    expected_proba = pd.DataFrame({0: pd.Series([1, 0, 0, 1, 0], dtype="float64"),
                                   1: pd.Series([0, 1, 1, 0, 1], dtype="float64")})
    if pipeline_class == TimeSeriesBaselineMulticlassPipeline:
        y = pd.Series([0, 1, 2, 2, 1])
        expected_proba = pd.DataFrame({0: pd.Series([1, 0, 0, 0, 0], dtype="float64"),
                                       1: pd.Series([0, 1, 0, 0, 1], dtype="float64"),
                                       2: pd.Series([0, 0, 1, 1, 0], dtype="float64")})
    if gap == 0:
        # Shift to pad the first row with Nans
        expected_proba = expected_proba.shift(1)

    clf = pipeline_class(parameters={"pipeline": {"gap": gap, "max_delay": 1},
                                     "Time Series Baseline Estimator": {'gap': gap, 'max_delay': 1}})
    if X_none:
        X = None
    clf.fit(X, y)
    pd.testing.assert_frame_equal(expected_proba, clf.predict_proba(X, y).to_dataframe())


@pytest.mark.parametrize('pipeline_class', [TimeSeriesBaselineRegressionPipeline,
                                            TimeSeriesBaselineBinaryPipeline, TimeSeriesBaselineMulticlassPipeline])
@pytest.mark.parametrize("only_use_y", [True, False])
@pytest.mark.parametrize("gap,max_delay", [(0, 0), (1, 0), (0, 2), (1, 1), (1, 2), (2, 2), (7, 3), (2, 4)])
@patch("evalml.pipelines.RegressionPipeline._score_all_objectives")
@patch("evalml.pipelines.ClassificationPipeline._score_all_objectives")
@patch("evalml.pipelines.ClassificationPipeline._encode_targets", side_effect=lambda y: y)
def test_time_series_baseline_score_offset(mock_encode, mock_classification_score, mock_regression_score, gap, max_delay,
                                           only_use_y, pipeline_class, ts_data):
    X, y = ts_data

    expected_target = pd.Series(np.arange(1 + gap, 32), index=pd.date_range(f"2020-10-01", f"2020-10-{31-gap}"))
    if gap == 0:
        expected_target = expected_target[1:]
    clf = pipeline_class(parameters={"pipeline": {"gap": gap, "max_delay": max_delay},
                                     "Time Series Baseline Estimator": {"gap": gap, "max_delay": max_delay}})
    mock_score = mock_regression_score if pipeline_class == TimeSeriesBaselineRegressionPipeline else mock_classification_score
    if only_use_y:
        clf.fit(None, y)
        clf.score(X=None, y=y, objectives=['MCC Binary'])
    else:
        clf.fit(X, y)
        clf.score(X, y, objectives=['MCC Binary'])

    # Verify that NaNs are dropped before passed to objectives
    _, target, preds = mock_score.call_args[0]
    assert not target.isna().any()
    assert not preds.isna().any()

    # Target used for scoring matches expected dates
    pd.testing.assert_index_equal(target.index, expected_target.index)
    np.testing.assert_equal(target.values, expected_target.values)<|MERGE_RESOLUTION|>--- conflicted
+++ resolved
@@ -3,6 +3,7 @@
 import numpy as np
 import pandas as pd
 import pytest
+from pandas.testing import assert_frame_equal, assert_series_equal
 
 from evalml.pipelines import TimeSeriesBaselineRegressionPipeline
 from evalml.pipelines.time_series_baselines import (
@@ -22,15 +23,13 @@
     clf = pipeline_class(parameters={"pipeline": {"gap": gap, "max_delay": 1},
                                      "Time Series Baseline Estimator": {'gap': gap, 'max_delay': 1}})
     expected_y = y.shift(1) if gap == 0 else y
+    expected_y = expected_y.reset_index(drop=True)
+    if not expected_y.isnull().values.any():
+        expected_y = expected_y.astype("Int64")
     if X_none:
         X = None
     clf.fit(X, y)
-<<<<<<< HEAD
-    np.testing.assert_equal(expected_y.values, clf.predict(X, y).to_series().values)
-=======
-    predicted_y = clf.predict(X, y)
-    np.testing.assert_allclose(predicted_y, expected_y)
->>>>>>> 1a7244d7
+    assert_series_equal(expected_y, clf.predict(X, y).to_series())
 
 
 @pytest.mark.parametrize('X_none', [True, False])
@@ -55,7 +54,7 @@
     if X_none:
         X = None
     clf.fit(X, y)
-    pd.testing.assert_frame_equal(expected_proba, clf.predict_proba(X, y).to_dataframe())
+    assert_frame_equal(expected_proba, clf.predict_proba(X, y).to_dataframe())
 
 
 @pytest.mark.parametrize('pipeline_class', [TimeSeriesBaselineRegressionPipeline,
