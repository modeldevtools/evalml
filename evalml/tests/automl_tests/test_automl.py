import os
from itertools import product
from unittest.mock import MagicMock, patch

import cloudpickle
import numpy as np
import pandas as pd
import pytest
import woodwork as ww
from sklearn.model_selection import KFold, StratifiedKFold

from evalml import AutoMLSearch
from evalml.automl.callbacks import (
    log_and_save_error_callback,
    log_error_callback,
    raise_and_save_error_callback,
    raise_error_callback,
    silent_error_callback
)
from evalml.automl.utils import (
    _LARGE_DATA_PERCENT_VALIDATION,
    _LARGE_DATA_ROW_THRESHOLD
)
from evalml.data_checks import (
    DataCheck,
    DataCheckError,
    DataChecks,
    DataCheckWarning
)
from evalml.demos import load_breast_cancer, load_wine
from evalml.exceptions import (
    AutoMLSearchException,
    PipelineNotFoundError,
    PipelineNotYetFittedError
)
from evalml.model_family import ModelFamily
from evalml.objectives import CostBenefitMatrix, FraudCost
from evalml.objectives.utils import get_core_objectives, get_objective
from evalml.pipelines import (
    BinaryClassificationPipeline,
    Estimator,
    MulticlassClassificationPipeline,
    RegressionPipeline,
    TimeSeriesRegressionPipeline
)
from evalml.pipelines.components.utils import get_estimators
from evalml.pipelines.utils import make_pipeline
from evalml.preprocessing.data_splitters import (
    TimeSeriesSplit,
    TrainingValidationSplit
)
from evalml.problem_types import ProblemTypes, handle_problem_types
from evalml.tuners import NoParamsException, RandomSearchTuner
from evalml.utils.gen_utils import (
    categorical_dtypes,
    check_random_state_equality,
    get_random_state,
    numeric_and_boolean_dtypes
)


@pytest.mark.parametrize("automl_type", [ProblemTypes.REGRESSION, ProblemTypes.BINARY, ProblemTypes.MULTICLASS])
def test_search_results(X_y_regression, X_y_binary, X_y_multi, automl_type):
    expected_cv_data_keys = {'all_objective_scores', 'score', 'binary_classification_threshold'}
    if automl_type == ProblemTypes.REGRESSION:
        expected_pipeline_class = RegressionPipeline
        X, y = X_y_regression
    elif automl_type == ProblemTypes.BINARY:
        expected_pipeline_class = BinaryClassificationPipeline
        X, y = X_y_binary
    elif automl_type == ProblemTypes.MULTICLASS:
        expected_pipeline_class = MulticlassClassificationPipeline
        X, y = X_y_multi

    automl = AutoMLSearch(X_train=X, y_train=y, problem_type=automl_type, max_iterations=2, n_jobs=1)
    automl.search()
    assert automl.results.keys() == {'pipeline_results', 'search_order', 'errors'}
    assert automl.results['search_order'] == [0, 1]
    assert len(automl.results['pipeline_results']) == 2
    for pipeline_id, results in automl.results['pipeline_results'].items():
        assert results.keys() == {'id', 'pipeline_name', 'pipeline_class', 'pipeline_summary', 'parameters', 'score', 'high_variance_cv', 'training_time',
                                  'cv_data', 'percent_better_than_baseline_all_objectives',
                                  'percent_better_than_baseline', 'validation_score'}
        assert results['id'] == pipeline_id
        assert isinstance(results['pipeline_name'], str)
        assert issubclass(results['pipeline_class'], expected_pipeline_class)
        assert isinstance(results['pipeline_summary'], str)
        assert isinstance(results['parameters'], dict)
        assert isinstance(results['score'], float)
        assert isinstance(results['high_variance_cv'], bool)
        assert isinstance(results['cv_data'], list)
        for cv_result in results['cv_data']:
            assert cv_result.keys() == expected_cv_data_keys
            if automl_type == ProblemTypes.BINARY:
                assert isinstance(cv_result['binary_classification_threshold'], float)
            else:
                assert cv_result['binary_classification_threshold'] is None
            all_objective_scores = cv_result["all_objective_scores"]
            for score in all_objective_scores.values():
                assert score is not None
        assert automl.get_pipeline(pipeline_id).parameters == results['parameters']
        assert results['validation_score'] == pd.Series([fold['score'] for fold in results['cv_data']])[0]
    assert isinstance(automl.rankings, pd.DataFrame)
    assert isinstance(automl.full_rankings, pd.DataFrame)
    assert np.all(automl.rankings.dtypes == pd.Series(
        [np.dtype('int64'), np.dtype('O'), np.dtype('float64'), np.dtype('float64'), np.dtype('float64'), np.dtype('bool'), np.dtype('O')],
        index=['id', 'pipeline_name', 'score', "validation_score", 'percent_better_than_baseline', 'high_variance_cv', 'parameters']))
    assert np.all(automl.full_rankings.dtypes == pd.Series(
        [np.dtype('int64'), np.dtype('O'), np.dtype('float64'), np.dtype('float64'), np.dtype('float64'), np.dtype('bool'), np.dtype('O')],
        index=['id', 'pipeline_name', 'score', "validation_score", 'percent_better_than_baseline', 'high_variance_cv', 'parameters']))


@pytest.mark.parametrize("automl_type", [ProblemTypes.BINARY, ProblemTypes.MULTICLASS, ProblemTypes.REGRESSION])
@patch('evalml.pipelines.RegressionPipeline.score')
@patch('evalml.pipelines.RegressionPipeline.fit')
@patch('evalml.pipelines.MulticlassClassificationPipeline.score')
@patch('evalml.pipelines.MulticlassClassificationPipeline.fit')
@patch('evalml.pipelines.BinaryClassificationPipeline.score')
@patch('evalml.pipelines.BinaryClassificationPipeline.fit')
def test_pipeline_limits(mock_fit_binary, mock_score_binary,
                         mock_fit_multi, mock_score_multi,
                         mock_fit_regression, mock_score_regression,
                         automl_type, caplog,
                         X_y_binary, X_y_multi, X_y_regression):
    if automl_type == ProblemTypes.BINARY:
        X, y = X_y_binary
    elif automl_type == ProblemTypes.MULTICLASS:
        X, y = X_y_multi
    elif automl_type == ProblemTypes.REGRESSION:
        X, y = X_y_regression

    mock_score_binary.return_value = {'Log Loss Binary': 1.0}
    mock_score_multi.return_value = {'Log Loss Multiclass': 1.0}
    mock_score_regression.return_value = {'R2': 1.0}

    automl = AutoMLSearch(X_train=X, y_train=y, problem_type=automl_type, max_iterations=1)
    automl.search()
    out = caplog.text
    assert "Searching up to 1 pipelines. " in out
    assert len(automl.results['pipeline_results']) == 1

    caplog.clear()
    automl = AutoMLSearch(X_train=X, y_train=y, problem_type=automl_type, max_time=1)
    automl.search()
    out = caplog.text
    assert "Will stop searching for new pipelines after 1 seconds" in out
    assert len(automl.results['pipeline_results']) >= 1

    caplog.clear()
    automl = AutoMLSearch(X_train=X, y_train=y, problem_type=automl_type, max_time=1, max_iterations=5)
    automl.search()
    out = caplog.text
    assert "Searching up to 5 pipelines. " in out
    assert "Will stop searching for new pipelines after 1 seconds" in out
    assert len(automl.results['pipeline_results']) <= 5

    caplog.clear()
    automl = AutoMLSearch(X_train=X, y_train=y, problem_type=automl_type)
    automl.search()
    out = caplog.text
    assert "Using default limit of max_batches=1." in out
    assert "Searching up to 1 batches for a total of" in out
    assert len(automl.results['pipeline_results']) > 5

    caplog.clear()
    automl = AutoMLSearch(X_train=X, y_train=y, problem_type=automl_type, max_time=1e-16)
    automl.search()
    out = caplog.text
    assert "Will stop searching for new pipelines after 0 seconds" in out
    # search will always run at least one pipeline
    assert len(automl.results['pipeline_results']) >= 1


@patch('evalml.pipelines.BinaryClassificationPipeline.fit')
def test_pipeline_fit_raises(mock_fit, X_y_binary, caplog):
    msg = 'all your model are belong to us'
    mock_fit.side_effect = Exception(msg)
    X, y = X_y_binary
<<<<<<< HEAD
    # Don't train the best pipeline, since this test mocks the pipeline.fit() method and causes it to raise an exception,
    # which we don't want to raise while fitting the best pipeline.
    automl = AutoMLSearch(problem_type='binary', max_iterations=1, train_best_pipeline=False)
    automl.search(X, y)
=======

    automl = AutoMLSearch(X_train=X, y_train=y, problem_type='binary', max_iterations=1)
    automl.search()
>>>>>>> 095b0539
    out = caplog.text
    assert 'Exception during automl search' in out
    pipeline_results = automl.results.get('pipeline_results', {})
    assert len(pipeline_results) == 1

    cv_scores_all = pipeline_results[0].get('cv_data', {})
    for cv_scores in cv_scores_all:
        for name, score in cv_scores['all_objective_scores'].items():
            if name in ['# Training', '# Validation']:
                assert score > 0
            else:
                assert np.isnan(score)


@patch('evalml.pipelines.BinaryClassificationPipeline.score')
def test_pipeline_score_raises(mock_score, X_y_binary, caplog):
    msg = 'all your model are belong to us'
    mock_score.side_effect = Exception(msg)
    X, y = X_y_binary
    automl = AutoMLSearch(X_train=X, y_train=y, problem_type='binary', max_iterations=1, n_jobs=1)
    automl.search()
    out = caplog.text
    assert 'Exception during automl search' in out
    assert 'All scores will be replaced with nan.' in out
    pipeline_results = automl.results.get('pipeline_results', {})
    assert len(pipeline_results) == 1
    cv_scores_all = pipeline_results[0]["cv_data"][0]["all_objective_scores"]
    objective_scores = {o.name: cv_scores_all[o.name] for o in [automl.objective] + automl.additional_objectives}

    assert np.isnan(list(objective_scores.values())).all()


@patch('evalml.objectives.AUC.score')
def test_objective_score_raises(mock_score, X_y_binary, caplog):
    msg = 'all your model are belong to us'
    mock_score.side_effect = Exception(msg)
    X, y = X_y_binary
    automl = AutoMLSearch(X_train=X, y_train=y, problem_type='binary', max_iterations=1, n_jobs=1)
    automl.search()
    out = caplog.text

    assert msg in out
    pipeline_results = automl.results.get('pipeline_results')
    assert len(pipeline_results) == 1
    cv_scores_all = pipeline_results[0].get('cv_data')
    scores = cv_scores_all[0]['all_objective_scores']
    auc_score = scores.pop('AUC')
    assert np.isnan(auc_score)
    assert not np.isnan(list(scores.values())).any()


def test_rankings(X_y_binary, X_y_regression):
    X, y = X_y_binary
    model_families = ['random_forest']
    automl = AutoMLSearch(X_train=X, y_train=y, problem_type='binary', allowed_model_families=model_families,
                          max_iterations=3, n_jobs=1)
    automl.search()
    assert len(automl.full_rankings) == 3
    assert len(automl.rankings) == 2

    X, y = X_y_regression
    automl = AutoMLSearch(X_train=X, y_train=y, problem_type='regression', allowed_model_families=model_families, max_iterations=3,
                          n_jobs=1)
    automl.search()
    assert len(automl.full_rankings) == 3
    assert len(automl.rankings) == 2


@patch('evalml.objectives.BinaryClassificationObjective.optimize_threshold')
@patch('evalml.pipelines.BinaryClassificationPipeline.predict_proba')
@patch('evalml.pipelines.BinaryClassificationPipeline.score')
@patch('evalml.pipelines.BinaryClassificationPipeline.fit')
def test_automl_str_search(mock_fit, mock_score, mock_predict_proba, mock_optimize_threshold, X_y_binary):
    def _dummy_callback(param1, param2, param3):
        return None

    X, y = X_y_binary
    search_params = {
        'problem_type': 'binary',
        'objective': 'F1',
        'max_time': 100,
        'max_iterations': 5,
        'patience': 2,
        'tolerance': 0.5,
        'allowed_model_families': ['random_forest', 'linear_model'],
        'data_splitter': StratifiedKFold(5),
        'tuner_class': RandomSearchTuner,
        'start_iteration_callback': _dummy_callback,
        'add_result_callback': None,
        'additional_objectives': ['Precision', 'AUC'],
        'n_jobs': 2,
        'optimize_thresholds': True
    }

    param_str_reps = {
        'Objective': search_params['objective'],
        'Max Time': search_params['max_time'],
        'Max Iterations': search_params['max_iterations'],
        'Allowed Pipelines': [],
        'Patience': search_params['patience'],
        'Tolerance': search_params['tolerance'],
        'Data Splitting': 'StratifiedKFold(n_splits=5, random_state=None, shuffle=False)',
        'Tuner': 'RandomSearchTuner',
        'Start Iteration Callback': '_dummy_callback',
        'Add Result Callback': None,
        'Additional Objectives': search_params['additional_objectives'],
        'Random State': 'RandomState(MT19937)',
        'n_jobs': search_params['n_jobs'],
        'Optimize Thresholds': search_params['optimize_thresholds']
    }

    automl = AutoMLSearch(X_train=X, y_train=y, **search_params)
    mock_score.return_value = {automl.objective.name: 1.0}
    mock_optimize_threshold.return_value = 0.62
    str_rep = str(automl)
    for param, value in param_str_reps.items():
        if isinstance(value, list):
            assert f"{param}" in str_rep
            for item in value:
                assert f"\t{str(item)}" in str_rep
        else:
            assert f"{param}: {str(value)}" in str_rep
    assert "Search Results" not in str_rep

    mock_score.return_value = {automl.objective.name: 1.0}
    automl.search()
    mock_fit.assert_called()
    mock_score.assert_called()
    mock_predict_proba.assert_called()
    mock_optimize_threshold.assert_called()

    str_rep = str(automl)
    assert "Search Results:" in str_rep
    assert automl.rankings.drop(['parameters'], axis='columns').to_string() in str_rep


def test_automl_data_check_results_is_none_before_search(X_y_binary):
    X, y = X_y_binary
    automl = AutoMLSearch(X_train=X, y_train=y, problem_type='binary', max_iterations=1, n_jobs=1)
    assert automl.data_check_results is None


@patch('evalml.pipelines.BinaryClassificationPipeline.score')
@patch('evalml.pipelines.BinaryClassificationPipeline.fit')
def test_automl_empty_data_checks(mock_fit, mock_score):
    X = pd.DataFrame({"feature1": [1, 2, 3],
                      "feature2": [None, None, None]})
    y = pd.Series([1, 1, 1])

    mock_score.return_value = {'Log Loss Binary': 1.0}

    automl = AutoMLSearch(X_train=X, y_train=y, problem_type="binary", max_iterations=1)
    automl.search(data_checks=[])
    assert automl.data_check_results == {"warnings": [], "errors": []}
    mock_fit.assert_called()
    mock_score.assert_called()

    automl.search(data_checks="disabled")
    assert automl.data_check_results == {"warnings": [], "errors": []}

    automl.search(data_checks=None)
    assert automl.data_check_results == {"warnings": [], "errors": []}


@patch('evalml.data_checks.DefaultDataChecks.validate')
@patch('evalml.pipelines.BinaryClassificationPipeline.score')
@patch('evalml.pipelines.BinaryClassificationPipeline.fit')
def test_automl_default_data_checks(mock_fit, mock_score, mock_validate, X_y_binary, caplog):
    X, y = X_y_binary
    mock_score.return_value = {'Log Loss Binary': 1.0}
    mock_validate.return_value = {
        "warnings": [DataCheckWarning("default data check warning", "DefaultDataChecks")],
        "errors": []
    }

    automl = AutoMLSearch(X_train=X, y_train=y, problem_type='binary', max_iterations=1)
    automl.search()
    out = caplog.text
    assert "default data check warning" in out
    assert automl.data_check_results == mock_validate.return_value
    mock_fit.assert_called()
    mock_score.assert_called()
    mock_validate.assert_called()


class MockDataCheckErrorAndWarning(DataCheck):
    def validate(self, X, y):
        return {
            "warnings": [],
            "errors": [DataCheckError("error one", self.name), DataCheckWarning("warning one", self.name)]
        }


@pytest.mark.parametrize("data_checks",
                         [[MockDataCheckErrorAndWarning()],
                          DataChecks([MockDataCheckErrorAndWarning])])
@patch('evalml.pipelines.BinaryClassificationPipeline.score')
@patch('evalml.pipelines.BinaryClassificationPipeline.fit')
def test_automl_data_checks_raises_error(mock_fit, mock_score, data_checks, caplog):
    X = pd.DataFrame()
    y = pd.Series()

    automl = AutoMLSearch(X_train=X, y_train=y, problem_type="binary", max_iterations=1)

    with pytest.raises(ValueError, match="Data checks raised"):
        automl.search(data_checks=data_checks)

    out = caplog.text
    assert "error one" in out
    assert "warning one" in out
    assert automl.data_check_results == MockDataCheckErrorAndWarning().validate(X, y)


def test_automl_bad_data_check_parameter_type():
    X = pd.DataFrame()
    y = pd.Series()

    automl = AutoMLSearch(X_train=X, y_train=y, problem_type="binary", max_iterations=1, n_jobs=1)

    with pytest.raises(ValueError, match="Parameter data_checks must be a list. Received int."):
        automl.search(data_checks=1)
    with pytest.raises(ValueError, match="All elements of parameter data_checks must be an instance of DataCheck."):
        automl.search(data_checks=[1])
    with pytest.raises(ValueError, match="If data_checks is a string, it must be either 'auto' or 'disabled'. "
                                         "Received 'default'."):
        automl.search(data_checks="default")
    with pytest.raises(ValueError, match="All elements of parameter data_checks must be an instance of DataCheck."):
        automl.search(data_checks=[DataChecks([]), 1])
    with pytest.raises(ValueError, match="All elements of parameter data_checks must be an instance of DataCheck."):
        automl.search(data_checks=[MockDataCheckErrorAndWarning])


def test_automl_str_no_param_search(X_y_binary):
    X, y = X_y_binary
    automl = AutoMLSearch(X_train=X, y_train=y, problem_type='binary')

    param_str_reps = {
        'Objective': 'Log Loss Binary',
        'Max Time': 'None',
        'Max Iterations': 'None',
        'Allowed Pipelines': [],
        'Patience': 'None',
        'Tolerance': '0.0',
        'Data Splitting': 'StratifiedKFold(n_splits=3, random_state=0, shuffle=True)',
        'Tuner': 'SKOptTuner',
        'Additional Objectives': [
            'AUC',
            'Accuracy Binary',
            'Balanced Accuracy Binary',
            'F1',
            'MCC Binary',
            'Precision'],
        'Start Iteration Callback': 'None',
        'Add Result Callback': 'None',
        'Random State': 'RandomState(MT19937)',
        'n_jobs': '-1',
        'Verbose': 'True',
        'Optimize Thresholds': 'False'
    }

    str_rep = str(automl)
    for param, value in param_str_reps.items():
        assert f"{param}" in str_rep
        if isinstance(value, list):
            value = "\n".join(["\t{}".format(item) for item in value])
            assert value in str_rep
    assert "Search Results" not in str_rep


@patch('evalml.pipelines.BinaryClassificationPipeline.score')
@patch('evalml.pipelines.BinaryClassificationPipeline.fit')
def test_automl_feature_selection(mock_fit, mock_score, X_y_binary):
    X, y = X_y_binary
    mock_score.return_value = {'Log Loss Binary': 1.0}

    class MockFeatureSelectionPipeline(BinaryClassificationPipeline):
        component_graph = ['RF Classifier Select From Model', 'Logistic Regression Classifier']

        def fit(self, X, y):
            """Mock fit, noop"""

    allowed_pipelines = [MockFeatureSelectionPipeline]
    start_iteration_callback = MagicMock()
    automl = AutoMLSearch(X_train=X, y_train=y, problem_type='binary', max_iterations=2, start_iteration_callback=start_iteration_callback, allowed_pipelines=allowed_pipelines)
    automl.search()

    assert start_iteration_callback.call_count == 2
    proposed_parameters = start_iteration_callback.call_args_list[1][0][1]
    assert proposed_parameters.keys() == {'RF Classifier Select From Model', 'Logistic Regression Classifier'}
    assert proposed_parameters['RF Classifier Select From Model']['number_features'] == X.shape[1]


@patch('evalml.tuners.random_search_tuner.RandomSearchTuner.is_search_space_exhausted')
@patch('evalml.pipelines.BinaryClassificationPipeline.score')
@patch('evalml.pipelines.BinaryClassificationPipeline.fit')
def test_automl_tuner_exception(mock_fit, mock_score, mock_is_search_space_exhausted, X_y_binary):
    mock_score.return_value = {'Log Loss Binary': 1.0}
    X, y = X_y_binary
    error_text = "Cannot create a unique set of unexplored parameters. Try expanding the search space."
    mock_is_search_space_exhausted.side_effect = NoParamsException(error_text)
    automl = AutoMLSearch(X_train=X, y_train=y, problem_type='regression', objective="R2", tuner_class=RandomSearchTuner, max_iterations=10)
    with pytest.raises(NoParamsException, match=error_text):
        automl.search()


@patch('evalml.automl.automl_algorithm.IterativeAlgorithm.next_batch')
@patch('evalml.pipelines.BinaryClassificationPipeline.score')
@patch('evalml.pipelines.BinaryClassificationPipeline.fit')
def test_automl_algorithm(mock_fit, mock_score, mock_algo_next_batch, X_y_binary):
    X, y = X_y_binary
    mock_score.return_value = {'Log Loss Binary': 1.0}
    mock_algo_next_batch.side_effect = StopIteration("that's all, folks")
    automl = AutoMLSearch(X_train=X, y_train=y, problem_type='binary', max_iterations=5)
    automl.search()
    assert automl.data_check_results == {"warnings": [], "errors": []}
    mock_fit.assert_called()
    mock_score.assert_called()
    assert mock_algo_next_batch.call_count == 1
    pipeline_results = automl.results.get('pipeline_results', {})
    assert len(pipeline_results) == 1
    assert pipeline_results[0].get('score') == 1.0


@patch('evalml.automl.automl_algorithm.IterativeAlgorithm.__init__')
def test_automl_allowed_pipelines_algorithm(mock_algo_init, dummy_binary_pipeline_class, X_y_binary):
    mock_algo_init.side_effect = Exception('mock algo init')
    X, y = X_y_binary

    allowed_pipelines = [dummy_binary_pipeline_class]
    automl = AutoMLSearch(X_train=X, y_train=y, problem_type='binary', allowed_pipelines=allowed_pipelines, max_iterations=10)
    with pytest.raises(Exception, match='mock algo init'):
        automl.search()
    assert mock_algo_init.call_count == 1
    _, kwargs = mock_algo_init.call_args
    assert kwargs['max_iterations'] == 10
    assert kwargs['allowed_pipelines'] == allowed_pipelines

    allowed_model_families = [ModelFamily.RANDOM_FOREST]
    automl = AutoMLSearch(X_train=X, y_train=y, problem_type='binary', allowed_model_families=allowed_model_families, max_iterations=1)
    with pytest.raises(Exception, match='mock algo init'):
        automl.search()
    assert mock_algo_init.call_count == 2
    _, kwargs = mock_algo_init.call_args
    assert kwargs['max_iterations'] == 1
    for actual, expected in zip(kwargs['allowed_pipelines'], [make_pipeline(X, y, estimator, ProblemTypes.BINARY) for estimator in get_estimators(ProblemTypes.BINARY, model_families=allowed_model_families)]):
        assert actual.parameters == expected.parameters


def test_automl_serialization(X_y_binary, tmpdir):
    X, y = X_y_binary
    path = os.path.join(str(tmpdir), 'automl.pkl')
    num_max_iterations = 5
    automl = AutoMLSearch(X_train=X, y_train=y, problem_type='binary', max_iterations=num_max_iterations, n_jobs=1)
    automl.search()
    automl.save(path)
    loaded_automl = automl.load(path)

    for i in range(num_max_iterations):
        assert automl.get_pipeline(i).__class__ == loaded_automl.get_pipeline(i).__class__
        assert automl.get_pipeline(i).parameters == loaded_automl.get_pipeline(i).parameters

        for id_, pipeline_results in automl.results['pipeline_results'].items():
            loaded_ = loaded_automl.results['pipeline_results'][id_]
            for name in pipeline_results:
                # Use np to check percent_better_than_baseline because of (possible) nans
                if name == 'percent_better_than_baseline_all_objectives':
                    for objective_name, value in pipeline_results[name].items():
                        np.testing.assert_almost_equal(value, loaded_[name][objective_name])
                elif name == 'percent_better_than_baseline':
                    np.testing.assert_almost_equal(pipeline_results[name], loaded_[name])
                else:
                    assert pipeline_results[name] == loaded_[name]

    pd.testing.assert_frame_equal(automl.rankings, loaded_automl.rankings)


@patch('cloudpickle.dump')
def test_automl_serialization_protocol(mock_cloudpickle_dump, tmpdir, X_y_binary):
    X, y = X_y_binary
    path = os.path.join(str(tmpdir), 'automl.pkl')
    automl = AutoMLSearch(X_train=X, y_train=y, problem_type='binary', max_iterations=5, n_jobs=1)

    automl.save(path)
    assert len(mock_cloudpickle_dump.call_args_list) == 1
    assert mock_cloudpickle_dump.call_args_list[0][1]['protocol'] == cloudpickle.DEFAULT_PROTOCOL

    mock_cloudpickle_dump.reset_mock()
    automl.save(path, pickle_protocol=42)
    assert len(mock_cloudpickle_dump.call_args_list) == 1
    assert mock_cloudpickle_dump.call_args_list[0][1]['protocol'] == 42


def test_invalid_data_splitter(X_y_binary):
    X, y = X_y_binary
    data_splitter = pd.DataFrame()
    with pytest.raises(ValueError, match='Not a valid data splitter'):
        AutoMLSearch(X_train=X, y_train=y, problem_type='binary', data_splitter=data_splitter)


@patch('evalml.pipelines.BinaryClassificationPipeline.score')
def test_large_dataset_binary(mock_score):
    X = pd.DataFrame({'col_0': [i for i in range(101000)]})
    y = pd.Series([i % 2 for i in range(101000)])

    fraud_objective = FraudCost(amount_col='col_0')

    automl = AutoMLSearch(X_train=X, y_train=y,
                          problem_type='binary',
                          objective=fraud_objective,
                          additional_objectives=['auc', 'f1', 'precision'],
                          max_time=1,
                          max_iterations=1,
                          optimize_thresholds=True,
                          n_jobs=1)
    mock_score.return_value = {automl.objective.name: 1.234}
    automl.search()
    assert isinstance(automl.data_splitter, TrainingValidationSplit)
    assert automl.data_splitter.get_n_splits() == 1
    for pipeline_id in automl.results['search_order']:
        assert len(automl.results['pipeline_results'][pipeline_id]['cv_data']) == 1
        assert automl.results['pipeline_results'][pipeline_id]['cv_data'][0]['score'] == 1.234
        assert automl.results['pipeline_results'][pipeline_id]['score'] == automl.results['pipeline_results'][pipeline_id]['validation_score']


@patch('evalml.pipelines.MulticlassClassificationPipeline.score')
def test_large_dataset_multiclass(mock_score):
    X = pd.DataFrame({'col_0': [i for i in range(101000)]})
    y = pd.Series([i % 4 for i in range(101000)])

    automl = AutoMLSearch(X_train=X, y_train=y, problem_type='multiclass', max_time=1, max_iterations=1, n_jobs=1)
    mock_score.return_value = {automl.objective.name: 1.234}
    automl.search()
    assert isinstance(automl.data_splitter, TrainingValidationSplit)
    assert automl.data_splitter.get_n_splits() == 1

    for pipeline_id in automl.results['search_order']:
        assert len(automl.results['pipeline_results'][pipeline_id]['cv_data']) == 1
        assert automl.results['pipeline_results'][pipeline_id]['cv_data'][0]['score'] == 1.234
        assert automl.results['pipeline_results'][pipeline_id]['score'] == automl.results['pipeline_results'][pipeline_id]['validation_score']


@patch('evalml.pipelines.RegressionPipeline.score')
def test_large_dataset_regression(mock_score):
    X = pd.DataFrame({'col_0': [i for i in range(101000)]})
    y = pd.Series([i for i in range(101000)])

    automl = AutoMLSearch(X_train=X, y_train=y, problem_type='regression', max_time=1, max_iterations=1, n_jobs=1)
    mock_score.return_value = {automl.objective.name: 1.234}
    automl.search()
    assert isinstance(automl.data_splitter, TrainingValidationSplit)
    assert automl.data_splitter.get_n_splits() == 1

    for pipeline_id in automl.results['search_order']:
        assert len(automl.results['pipeline_results'][pipeline_id]['cv_data']) == 1
        assert automl.results['pipeline_results'][pipeline_id]['cv_data'][0]['score'] == 1.234
        assert automl.results['pipeline_results'][pipeline_id]['score'] == automl.results['pipeline_results'][pipeline_id]['validation_score']


<<<<<<< HEAD
@patch('evalml.pipelines.BinaryClassificationPipeline.score')
def test_large_dataset_split_size(mock_score):
=======
def test_large_dataset_split_size(X_y_binary):
    X, y = X_y_binary

>>>>>>> 095b0539
    def generate_fake_dataset(rows):
        X = pd.DataFrame({'col_0': [i for i in range(rows)]})
        y = pd.Series([i % 2 for i in range(rows)])
        return X, y

    fraud_objective = FraudCost(amount_col='col_0')

    automl = AutoMLSearch(X_train=X, y_train=y,
                          problem_type='binary',
                          objective=fraud_objective,
                          additional_objectives=['auc', 'f1', 'precision'],
                          max_time=1,
                          max_iterations=1,
<<<<<<< HEAD
                          optimize_thresholds=True,
                          n_jobs=1)
    mock_score.return_value = {automl.objective.name: 1.234}
    assert automl.data_split is None
=======
                          optimize_thresholds=True)
    assert isinstance(automl.data_splitter, StratifiedKFold)
>>>>>>> 095b0539

    under_max_rows = _LARGE_DATA_ROW_THRESHOLD - 1
    X, y = generate_fake_dataset(under_max_rows)
    automl = AutoMLSearch(X_train=X, y_train=y,
                          problem_type='binary',
                          objective=fraud_objective,
                          additional_objectives=['auc', 'f1', 'precision'],
                          max_time=1,
                          max_iterations=1,
                          optimize_thresholds=True)
    assert isinstance(automl.data_splitter, StratifiedKFold)

    automl.data_splitter = None
    over_max_rows = _LARGE_DATA_ROW_THRESHOLD + 1
    X, y = generate_fake_dataset(over_max_rows)
    automl = AutoMLSearch(X_train=X, y_train=y,
                          problem_type='binary',
                          objective=fraud_objective,
                          additional_objectives=['auc', 'f1', 'precision'],
                          max_time=1,
                          max_iterations=1,
                          optimize_thresholds=True)
    assert isinstance(automl.data_splitter, TrainingValidationSplit)
    assert automl.data_splitter.test_size == (_LARGE_DATA_PERCENT_VALIDATION)


def test_data_splitter_shuffle():
    # this test checks that the default data split strategy should shuffle data. it creates a target which
    # increases monotonically from 0 to n-1.
    #
    # if shuffle is enabled, the baseline model, which predicts the mean of the training data, should accurately
    # predict the mean of the validation data, because the training split in each CV fold will contain a mix of
    # values from across the target range, thus yielding an R^2 of close to 0.
    #
    # if shuffle is disabled, the mean value learned on each CV fold's training data will be incredible inaccurate,
    # thus yielding an R^2 well below 0.

    n = 100000
    X = pd.DataFrame({'col_0': np.random.random(n)})
    y = pd.Series(np.arange(n), name='target')
    automl = AutoMLSearch(X_train=X, y_train=y,
                          problem_type='regression',
                          max_time=1,
                          max_iterations=1,
                          n_jobs=1)
    automl.search()
    assert automl.results['search_order'] == [0]
    assert len(automl.results['pipeline_results'][0]['cv_data']) == 3
    for fold in range(3):
        np.testing.assert_almost_equal(automl.results['pipeline_results'][0]['cv_data'][fold]['score'], 0.0, decimal=4)
    np.testing.assert_almost_equal(automl.results['pipeline_results'][0]['score'], 0.0, decimal=4)
    np.testing.assert_almost_equal(automl.results['pipeline_results'][0]['validation_score'], 0.0, decimal=4)


def test_allowed_pipelines_with_incorrect_problem_type(dummy_binary_pipeline_class, X_y_binary):
    X, y = X_y_binary
    # checks that not setting allowed_pipelines does not error out
    AutoMLSearch(X_train=X, y_train=y, problem_type='binary')

    with pytest.raises(ValueError, match="is not compatible with problem_type"):
        AutoMLSearch(X_train=X, y_train=y, problem_type='regression', allowed_pipelines=[dummy_binary_pipeline_class])


def test_main_objective_problem_type_mismatch(X_y_binary):
    X, y = X_y_binary
    with pytest.raises(ValueError, match="is not compatible with a"):
        AutoMLSearch(X_train=X, y_train=y, problem_type='binary', objective='R2')


def test_init_missing_data(X_y_binary):
    X, y = X_y_binary
    with pytest.raises(ValueError, match=r"Must specify training data as a 2d array using the X_train argument"):
        AutoMLSearch(y_train=y, problem_type='binary')

    with pytest.raises(ValueError, match=r"Must specify training data target values as a 1d vector using the y_train argument"):
        AutoMLSearch(X_train=X, problem_type='binary')


def test_init_problem_type_error(X_y_binary):
    X, y = X_y_binary
    with pytest.raises(ValueError, match=r"choose one of \(binary, multiclass, regression\) as problem_type"):
        AutoMLSearch(X_train=X, y_train=y)

    with pytest.raises(KeyError, match=r"does not exist"):
        AutoMLSearch(X_train=X, y_train=y, problem_type='multi')


def test_init_objective(X_y_binary):
    X, y = X_y_binary
    defaults = {'multiclass': 'Log Loss Multiclass', 'binary': 'Log Loss Binary', 'regression': 'R2'}
    for problem_type in defaults:
        error_automl = AutoMLSearch(X_train=X, y_train=y, problem_type=problem_type)
        assert error_automl.objective.name == defaults[problem_type]


@patch('evalml.automl.automl_search.AutoMLSearch.search')
def test_checks_at_search_time(mock_search, dummy_regression_pipeline_class, X_y_multi):
    X, y = X_y_multi

    error_text = "in search, problem_type mismatches label type."
    mock_search.side_effect = ValueError(error_text)

    error_automl = AutoMLSearch(X_train=X, y_train=y, problem_type='regression', objective="R2")
    with pytest.raises(ValueError, match=error_text):
        error_automl.search()


def test_incompatible_additional_objectives(X_y_binary):
    X, y = X_y_binary
    with pytest.raises(ValueError, match="is not compatible with a "):
        AutoMLSearch(X_train=X, y_train=y, problem_type='multiclass', additional_objectives=['Precision', 'AUC'])


def test_default_objective(X_y_binary):
    X, y = X_y_binary
    correct_matches = {ProblemTypes.MULTICLASS: 'Log Loss Multiclass',
                       ProblemTypes.BINARY: 'Log Loss Binary',
                       ProblemTypes.REGRESSION: 'R2'}
    for problem_type in correct_matches:
        automl = AutoMLSearch(X_train=X, y_train=y, problem_type=problem_type)
        assert automl.objective.name == correct_matches[problem_type]

        automl = AutoMLSearch(X_train=X, y_train=y, problem_type=problem_type.name)
        assert automl.objective.name == correct_matches[problem_type]


@patch('evalml.pipelines.BinaryClassificationPipeline.score')
@patch('evalml.pipelines.BinaryClassificationPipeline.fit')
def test_add_to_rankings(mock_fit, mock_score, dummy_binary_pipeline_class, X_y_binary):
    X, y = X_y_binary
    mock_score.return_value = {'Log Loss Binary': 1.0}

    automl = AutoMLSearch(X_train=X, y_train=y, problem_type='binary', max_iterations=1, allowed_pipelines=[dummy_binary_pipeline_class])
    automl.search()

    mock_score.return_value = {'Log Loss Binary': 0.1234}

    test_pipeline = dummy_binary_pipeline_class(parameters={})
    automl.add_to_rankings(test_pipeline)

    assert len(automl.rankings) == 2
    assert 0.1234 in automl.rankings['score'].values


@patch('evalml.pipelines.BinaryClassificationPipeline.score')
@patch('evalml.pipelines.BinaryClassificationPipeline.fit')
def test_add_to_rankings_no_search(mock_fit, mock_score, dummy_binary_pipeline_class, X_y_binary):
    X, y = X_y_binary
    automl = AutoMLSearch(X_train=X, y_train=y, problem_type='binary', max_iterations=1)

    mock_score.return_value = {'Log Loss Binary': 0.1234}
    test_pipeline = dummy_binary_pipeline_class(parameters={})

    automl.add_to_rankings(test_pipeline)
    assert isinstance(automl.data_splitter, StratifiedKFold)
    assert len(automl.rankings) == 1
    assert 0.1234 in automl.rankings['score'].values
    assert np.isnan(automl.results['pipeline_results'][0]['percent_better_than_baseline'])
    assert all(np.isnan(res) for res in automl.results['pipeline_results'][0]['percent_better_than_baseline_all_objectives'].values())
    automl.search()
    assert len(automl.rankings) == 2


@patch('evalml.pipelines.RegressionPipeline.score')
def test_add_to_rankings_regression_large(mock_score, dummy_regression_pipeline_class):
    X = pd.DataFrame({'col_0': [i for i in range(101000)]})
    y = pd.Series([i for i in range(101000)])

    automl = AutoMLSearch(X_train=X, y_train=y, problem_type='regression', max_time=1, max_iterations=1, n_jobs=1)
    assert isinstance(automl.data_splitter, TrainingValidationSplit)
    test_pipeline = dummy_regression_pipeline_class(parameters={})
    mock_score.return_value = {automl.objective.name: 0.1234}

    automl.add_to_rankings(test_pipeline)
    assert isinstance(automl.data_splitter, TrainingValidationSplit)
    assert len(automl.rankings) == 1
    assert 0.1234 in automl.rankings['score'].values


@patch('evalml.pipelines.RegressionPipeline.score')
def test_add_to_rankings_regression(mock_score, dummy_regression_pipeline_class, X_y_regression):
    X, y = X_y_regression

    automl = AutoMLSearch(X_train=X, y_train=y, problem_type='regression', max_time=1, max_iterations=1, n_jobs=1)
    test_pipeline = dummy_regression_pipeline_class(parameters={})
    mock_score.return_value = {automl.objective.name: 0.1234}

    automl.add_to_rankings(test_pipeline)
    assert isinstance(automl.data_splitter, KFold)
    assert len(automl.rankings) == 1
    assert 0.1234 in automl.rankings['score'].values


@patch('evalml.pipelines.BinaryClassificationPipeline.score')
@patch('evalml.pipelines.BinaryClassificationPipeline.fit')
def test_add_to_rankings_duplicate(mock_fit, mock_score, dummy_binary_pipeline_class, X_y_binary):
    X, y = X_y_binary
    mock_score.return_value = {'Log Loss Binary': 0.1234}

    automl = AutoMLSearch(X_train=X, y_train=y, problem_type='binary', max_iterations=1, allowed_pipelines=[dummy_binary_pipeline_class])
    automl.search()

    test_pipeline = dummy_binary_pipeline_class(parameters={})
    automl.add_to_rankings(test_pipeline)

    test_pipeline_duplicate = dummy_binary_pipeline_class(parameters={})
    assert automl.add_to_rankings(test_pipeline_duplicate) is None


@patch('evalml.pipelines.BinaryClassificationPipeline.score')
@patch('evalml.pipelines.BinaryClassificationPipeline.fit')
def test_add_to_rankings_trained(mock_fit, mock_score, dummy_binary_pipeline_class, X_y_binary):
    X, y = X_y_binary
    mock_score.return_value = {'Log Loss Binary': 1.0}

    automl = AutoMLSearch(X_train=X, y_train=y, problem_type='binary', max_iterations=1, allowed_pipelines=[dummy_binary_pipeline_class])
    automl.search()

    mock_score.return_value = {'Log Loss Binary': 0.1234}
    test_pipeline = dummy_binary_pipeline_class(parameters={})
    automl.add_to_rankings(test_pipeline)

    class CoolBinaryClassificationPipeline(dummy_binary_pipeline_class):
        name = "Cool Binary Classification Pipeline"

    mock_fit.return_value = CoolBinaryClassificationPipeline(parameters={})
    test_pipeline_trained = CoolBinaryClassificationPipeline(parameters={}).fit(X, y)
    automl.add_to_rankings(test_pipeline_trained)

    assert list(automl.rankings['score'].values).count(0.1234) == 2


@patch('evalml.pipelines.BinaryClassificationPipeline.score')
@patch('evalml.pipelines.BinaryClassificationPipeline.fit')
def test_has_searched(mock_fit, mock_score, dummy_binary_pipeline_class, X_y_binary):
    X, y = X_y_binary

    automl = AutoMLSearch(X_train=X, y_train=y, problem_type='binary', max_iterations=1)
    mock_score.return_value = {automl.objective.name: 1.0}
    assert not automl.has_searched

    automl.search()
    assert automl.has_searched


def test_no_search(X_y_binary):
    X, y = X_y_binary
    automl = AutoMLSearch(X_train=X, y_train=y, problem_type='binary')
    assert isinstance(automl.rankings, pd.DataFrame)
    assert isinstance(automl.full_rankings, pd.DataFrame)

    df_columns = ["id", "pipeline_name", "score", "validation_score", "percent_better_than_baseline",
                  "high_variance_cv", "parameters"]
    assert (automl.rankings.columns == df_columns).all()
    assert (automl.full_rankings.columns == df_columns).all()

    assert automl._data_check_results is None

    with pytest.raises(PipelineNotFoundError):
        automl.best_pipeline

    with pytest.raises(PipelineNotFoundError):
        automl.get_pipeline(0)

    with pytest.raises(PipelineNotFoundError):
        automl.describe_pipeline(0)


@patch('evalml.pipelines.BinaryClassificationPipeline.score')
@patch('evalml.pipelines.BinaryClassificationPipeline.fit')
def test_get_pipeline_invalid(mock_fit, mock_score, X_y_binary):
    X, y = X_y_binary
    mock_score.return_value = {'Log Loss Binary': 1.0}

    automl = AutoMLSearch(X_train=X, y_train=y, problem_type='binary')
    with pytest.raises(PipelineNotFoundError, match="Pipeline not found in automl results"):
        automl.get_pipeline(1000)

    automl = AutoMLSearch(X_train=X, y_train=y, problem_type='binary', max_iterations=1)
    automl.search()
    assert automl.get_pipeline(0).name == 'Mode Baseline Binary Classification Pipeline'
    automl._results['pipeline_results'][0].pop('pipeline_class')
    with pytest.raises(PipelineNotFoundError, match="Pipeline class or parameters not found in automl results"):
        automl.get_pipeline(0)

    automl = AutoMLSearch(X_train=X, y_train=y, problem_type='binary', max_iterations=1)
    automl.search()
    assert automl.get_pipeline(0).name == 'Mode Baseline Binary Classification Pipeline'
    automl._results['pipeline_results'][0].pop('parameters')
    with pytest.raises(PipelineNotFoundError, match="Pipeline class or parameters not found in automl results"):
        automl.get_pipeline(0)


@patch('evalml.pipelines.BinaryClassificationPipeline.score')
@patch('evalml.pipelines.BinaryClassificationPipeline.fit')
def test_describe_pipeline(mock_fit, mock_score, caplog, X_y_binary):
    X, y = X_y_binary
    mock_score.return_value = {'Log Loss Binary': 1.0}

    automl = AutoMLSearch(X_train=X, y_train=y, problem_type='binary', max_iterations=1)
    automl.search()
    out = caplog.text

    assert "Searching up to 1 pipelines. " in out

    assert len(automl.results['pipeline_results']) == 1
    caplog.clear()
    automl.describe_pipeline(0)
    out = caplog.text
    assert "Mode Baseline Binary Classification Pipeline" in out
    assert "Problem Type: binary" in out
    assert "Model Family: Baseline" in out
    assert "* strategy : mode" in out
    assert "Total training time (including CV): " in out
    assert "Log Loss Binary # Training # Validation" in out
    assert "0                      1.000     66.000       34.000" in out
    assert "1                      1.000     67.000       33.000" in out
    assert "2                      1.000     67.000       33.000" in out
    assert "mean                   1.000          -            -" in out
    assert "std                    0.000          -            -" in out
    assert "coef of var            0.000          -            -" in out


@patch('evalml.pipelines.BinaryClassificationPipeline.score')
@patch('evalml.pipelines.BinaryClassificationPipeline.fit')
def test_results_getter(mock_fit, mock_score, X_y_binary):
    X, y = X_y_binary
    automl = AutoMLSearch(X_train=X, y_train=y, problem_type='binary', max_iterations=1)

    assert automl.results == {'pipeline_results': {},
                              'search_order': [],
                              'errors': []}

    mock_score.return_value = {'Log Loss Binary': 1.0}
    automl.search()

    assert automl.results['pipeline_results'][0]['score'] == 1.0

    with pytest.raises(AttributeError, match='set attribute'):
        automl.results = 2.0

    automl.results['pipeline_results'][0]['score'] = 2.0
    assert automl.results['pipeline_results'][0]['score'] == 1.0


@pytest.mark.parametrize("data_type", ['np', 'pd', 'ww'])
@pytest.mark.parametrize("automl_type", [ProblemTypes.BINARY, ProblemTypes.MULTICLASS])
@pytest.mark.parametrize("target_type", numeric_and_boolean_dtypes + categorical_dtypes + ['Int64', 'boolean'])
def test_targets_data_types_classification(data_type, automl_type, target_type):
    if data_type == 'np' and target_type not in numeric_and_boolean_dtypes + categorical_dtypes:
        pytest.skip("Skipping test where data type is numpy and target type is nullable dtype")

    if automl_type == ProblemTypes.BINARY:
        X, y = load_breast_cancer(return_pandas=True)
        if "bool" in target_type:
            y = y.map({"malignant": False, "benign": True})
    elif automl_type == ProblemTypes.MULTICLASS:
        if "bool" in target_type:
            pytest.skip("Skipping test where problem type is multiclass but target type is boolean")
        X, y = load_wine(return_pandas=True)
    unique_vals = y.unique()
    # Update target types as necessary
    if target_type in categorical_dtypes:
        if target_type == "category":
            y = pd.Categorical(y)
    elif "int" in target_type.lower():
        y = y.map({unique_vals[i]: int(i) for i in range(len(unique_vals))})
    elif "float" in target_type.lower():
        y = y.map({unique_vals[i]: float(i) for i in range(len(unique_vals))})

    y = y.astype(target_type)

    if data_type == 'np':
        X = X.to_numpy()
        y = y.to_numpy()

    elif data_type == 'ww':
        X = ww.DataTable(X)
        y = ww.DataColumn(y)

    automl = AutoMLSearch(X_train=X, y_train=y, problem_type=automl_type, max_iterations=3, n_jobs=1)
    automl.search()
    for pipeline_id, pipeline_result in automl.results['pipeline_results'].items():
        cv_data = pipeline_result['cv_data']
        for fold in cv_data:
            all_objective_scores = fold["all_objective_scores"]
            for score in all_objective_scores.values():
                assert score is not None

    assert len(automl.full_rankings) == 3
    assert not automl.full_rankings['score'].isnull().values.any()


class KeyboardInterruptOnKthPipeline:
    """Helps us time when the test will send a KeyboardInterrupt Exception to search."""

    def __init__(self, k):
        self.n_calls = 1
        self.k = k

    def __call__(self, pipeline_class, parameters, automl_obj):
        """Raises KeyboardInterrupt on the kth call.

        Arguments are ignored but included to meet the call back API.
        """
        if self.n_calls == self.k:
            self.n_calls += 1
            raise KeyboardInterrupt
        else:
            self.n_calls += 1


# These are used to mock return values to the builtin "input" function.
interrupt = ["y"]
interrupt_after_bad_message = ["No.", "Yes!", "y"]
dont_interrupt = ["n"]
dont_interrupt_after_bad_message = ["Yes", "yes.", "n"]


@pytest.mark.parametrize("when_to_interrupt,user_input,number_results",
                         [(1, interrupt, 0),
                          (1, interrupt_after_bad_message, 0),
                          (1, dont_interrupt, 5),
                          (1, dont_interrupt_after_bad_message, 5),
                          (2, interrupt, 1),
                          (2, interrupt_after_bad_message, 1),
                          (2, dont_interrupt, 5),
                          (2, dont_interrupt_after_bad_message, 5),
                          (3, interrupt, 2),
                          (3, interrupt_after_bad_message, 2),
                          (3, dont_interrupt, 5),
                          (3, dont_interrupt_after_bad_message, 5),
                          (5, interrupt, 4),
                          (5, interrupt_after_bad_message, 4),
                          (5, dont_interrupt, 5),
                          (5, dont_interrupt_after_bad_message, 5)])
@patch("builtins.input")
@patch('evalml.pipelines.BinaryClassificationPipeline.score', return_value={"F1": 1.0})
@patch('evalml.pipelines.BinaryClassificationPipeline.fit')
def test_catch_keyboard_interrupt(mock_fit, mock_score, mock_input,
                                  when_to_interrupt, user_input, number_results,
                                  X_y_binary):
    mock_input.side_effect = user_input
    X, y = X_y_binary
    callback = KeyboardInterruptOnKthPipeline(k=when_to_interrupt)
    automl = AutoMLSearch(X_train=X, y_train=y, problem_type="binary", max_iterations=5, start_iteration_callback=callback, objective="f1")
    automl.search()
    assert len(automl._results['pipeline_results']) == number_results
    if number_results == 0:
        with pytest.raises(PipelineNotFoundError):
            automl.best_pipeline


@patch('evalml.automl.automl_algorithm.IterativeAlgorithm.next_batch')
@patch('evalml.automl.AutoMLSearch._evaluate_pipelines')
def test_pipelines_in_batch_return_nan(mock_evaluate_pipelines, mock_next_batch, X_y_binary, dummy_binary_pipeline_class):
    X, y = X_y_binary
    mock_evaluate_pipelines.reset_mock()
    mock_next_batch.reset_mock()
    mock_evaluate_pipelines.side_effect = [[0, 0],  # first batch
                                           [0, np.nan],  # second batch
                                           [np.nan, np.nan]]  # third batch, should raise error
    mock_next_batch.side_effect = [[dummy_binary_pipeline_class(parameters={}), dummy_binary_pipeline_class(parameters={})] for i in range(3)]
    automl = AutoMLSearch(X_train=X, y_train=y, problem_type='binary', allowed_pipelines=[dummy_binary_pipeline_class], n_jobs=1)
    with pytest.raises(AutoMLSearchException, match="All pipelines in the current AutoML batch produced a score of np.nan on the primary objective"):
        automl.search()


@patch('evalml.automl.automl_algorithm.IterativeAlgorithm.next_batch')
@patch('evalml.automl.AutoMLSearch._evaluate_pipelines')
def test_pipelines_in_batch_return_none(mock_evaluate_pipelines, mock_next_batch, X_y_binary, dummy_binary_pipeline_class):
    X, y = X_y_binary
    mock_evaluate_pipelines.side_effect = [[0, 0],  # first batch
                                           [0, np.nan],  # second batch
                                           [None, None]]  # third batch, should raise error
    mock_next_batch.side_effect = [[dummy_binary_pipeline_class(parameters={}), dummy_binary_pipeline_class(parameters={})] for i in range(3)]
    automl = AutoMLSearch(X_train=X, y_train=y, problem_type='binary', allowed_pipelines=[dummy_binary_pipeline_class], n_jobs=1)
    with pytest.raises(AutoMLSearchException, match="All pipelines in the current AutoML batch produced a score of np.nan on the primary objective"):
        automl.search()


@patch('evalml.automl.automl_search.split_data')
@patch('evalml.pipelines.BinaryClassificationPipeline.score')
@patch('evalml.pipelines.BinaryClassificationPipeline.fit')
def test_error_during_train_test_split(mock_fit, mock_score, mock_split_data, X_y_binary):
    X, y = X_y_binary
    mock_score.return_value = {'Log Loss Binary': 1.0}
<<<<<<< HEAD
    mock_train_test_split.side_effect = RuntimeError()
    automl = AutoMLSearch(problem_type='binary', objective='Accuracy Binary', max_iterations=2, optimize_thresholds=True, train_best_pipeline=False)
    automl.search(X, y)
=======
    mock_split_data.side_effect = RuntimeError()
    automl = AutoMLSearch(X_train=X, y_train=y, problem_type='binary', objective='Accuracy Binary', max_iterations=2, optimize_thresholds=True)
    automl.search()
>>>>>>> 095b0539
    for pipeline in automl.results['pipeline_results'].values():
        assert np.isnan(pipeline['score'])


all_objectives = get_core_objectives("binary") + get_core_objectives("multiclass") + get_core_objectives("regression")


@pytest.mark.parametrize("objective,pipeline_scores,baseline_score,problem_type_value",
                         product(all_objectives + [CostBenefitMatrix],
                                 [(0.3, 0.4), (np.nan, 0.4), (0.3, np.nan), (np.nan, np.nan)],
                                 [0.1, np.nan],
                                 [ProblemTypes.BINARY, ProblemTypes.MULTICLASS, ProblemTypes.REGRESSION, ProblemTypes.TIME_SERIES_REGRESSION]))
def test_percent_better_than_baseline_in_rankings(objective, pipeline_scores, baseline_score, problem_type_value,
                                                  dummy_binary_pipeline_class, dummy_multiclass_pipeline_class,
                                                  dummy_regression_pipeline_class,
                                                  dummy_time_series_regression_pipeline_class,
                                                  X_y_binary):
    if not objective.is_defined_for_problem_type(problem_type_value):
        pytest.skip("Skipping because objective is not defined for problem type")

    # Ok to only use binary labels since score and fit methods are mocked
    X, y = X_y_binary

    pipeline_class = {ProblemTypes.BINARY: dummy_binary_pipeline_class,
                      ProblemTypes.MULTICLASS: dummy_multiclass_pipeline_class,
                      ProblemTypes.REGRESSION: dummy_regression_pipeline_class,
                      ProblemTypes.TIME_SERIES_REGRESSION: dummy_time_series_regression_pipeline_class}[problem_type_value]
    baseline_pipeline_class = {ProblemTypes.BINARY: "evalml.pipelines.ModeBaselineBinaryPipeline",
                               ProblemTypes.MULTICLASS: "evalml.pipelines.ModeBaselineMulticlassPipeline",
                               ProblemTypes.REGRESSION: "evalml.pipelines.MeanBaselineRegressionPipeline",
                               ProblemTypes.TIME_SERIES_REGRESSION: "evalml.pipelines.TimeSeriesBaselineRegressionPipeline"
                               }[problem_type_value]

    class DummyPipeline(pipeline_class):
        problem_type = problem_type_value

        def fit(self, *args, **kwargs):
            """Mocking fit"""

    class Pipeline1(DummyPipeline):
        name = "Pipeline1"

    class Pipeline2(DummyPipeline):
        name = "Pipeline2"

    mock_score_1 = MagicMock(return_value={objective.name: pipeline_scores[0]})
    mock_score_2 = MagicMock(return_value={objective.name: pipeline_scores[1]})
    Pipeline1.score = mock_score_1
    Pipeline2.score = mock_score_2

    if objective.name.lower() == "cost benefit matrix":
        automl = AutoMLSearch(X_train=X, y_train=y, problem_type=problem_type_value, max_iterations=3,
                              allowed_pipelines=[Pipeline1, Pipeline2], objective=objective(0, 0, 0, 0),
                              additional_objectives=[], n_jobs=1)
    elif problem_type_value == ProblemTypes.TIME_SERIES_REGRESSION:
        automl = AutoMLSearch(X_train=X, y_train=y, problem_type=problem_type_value, max_iterations=3,
                              allowed_pipelines=[Pipeline1, Pipeline2], objective=objective,
                              additional_objectives=[], problem_configuration={'gap': 0, 'max_delay': 0}, n_jobs=1)
    else:
        automl = AutoMLSearch(X_train=X, y_train=y, problem_type=problem_type_value, max_iterations=3,
                              allowed_pipelines=[Pipeline1, Pipeline2], objective=objective,
                              additional_objectives=[], n_jobs=1)

    with patch(baseline_pipeline_class + ".score", return_value={objective.name: baseline_score}):
        automl.search(data_checks=None)
        scores = dict(zip(automl.rankings.pipeline_name, automl.rankings.percent_better_than_baseline))
        baseline_name = next(name for name in automl.rankings.pipeline_name if name not in {"Pipeline1", "Pipeline2"})
        answers = {"Pipeline1": round(objective.calculate_percent_difference(pipeline_scores[0], baseline_score), 2),
                   "Pipeline2": round(objective.calculate_percent_difference(pipeline_scores[1], baseline_score), 2),
                   baseline_name: round(objective.calculate_percent_difference(baseline_score, baseline_score), 2)}
        for name in answers:
            np.testing.assert_almost_equal(scores[name], answers[name], decimal=3)


@pytest.mark.parametrize("problem_type", ["binary", "multiclass", "regression", "time series regression"])
@patch("evalml.pipelines.ModeBaselineBinaryPipeline.fit")
@patch("evalml.pipelines.ModeBaselineMulticlassPipeline.fit")
@patch("evalml.pipelines.MeanBaselineRegressionPipeline.fit")
@patch("evalml.pipelines.TimeSeriesBaselineRegressionPipeline.fit")
def test_percent_better_than_baseline_computed_for_all_objectives(mock_time_series_baseline_regression_fit,
                                                                  mock_baseline_regression_fit,
                                                                  mock_baseline_multiclass_fit,
                                                                  mock_baseline_binary_fit,
                                                                  problem_type,
                                                                  dummy_binary_pipeline_class,
                                                                  dummy_multiclass_pipeline_class,
                                                                  dummy_regression_pipeline_class,
                                                                  dummy_time_series_regression_pipeline_class,
                                                                  X_y_binary):
    X, y = X_y_binary

    problem_type_enum = handle_problem_types(problem_type)

    pipeline_class = {"binary": dummy_binary_pipeline_class,
                      "multiclass": dummy_multiclass_pipeline_class,
                      "regression": dummy_regression_pipeline_class,
                      "time series regression": dummy_time_series_regression_pipeline_class}[problem_type]
    baseline_pipeline_class = {"binary": "evalml.pipelines.ModeBaselineBinaryPipeline",
                               "multiclass": "evalml.pipelines.ModeBaselineMulticlassPipeline",
                               "regression": "evalml.pipelines.MeanBaselineRegressionPipeline",
                               "time series regression": "evalml.pipelines.TimeSeriesBaselineRegressionPipeline"
                               }[problem_type]

    class DummyPipeline(pipeline_class):
        name = "Dummy 1"
        problem_type = problem_type_enum

        def fit(self, *args, **kwargs):
            """Mocking fit"""

    core_objectives = get_core_objectives(problem_type)
    mock_scores = {obj.name: i for i, obj in enumerate(core_objectives)}
    mock_baseline_scores = {obj.name: i + 1 for i, obj in enumerate(core_objectives)}
    answer = {obj.name: obj.calculate_percent_difference(mock_scores[obj.name],
                                                         mock_baseline_scores[obj.name]) for obj in core_objectives}

    mock_score_1 = MagicMock(return_value=mock_scores)
    DummyPipeline.score = mock_score_1

    # specifying problem_configuration for all problem types for conciseness
    automl = AutoMLSearch(X_train=X, y_train=y, problem_type=problem_type, max_iterations=2,
                          allowed_pipelines=[DummyPipeline], objective="auto", problem_configuration={'gap': 1, 'max_delay': 1})

    with patch(baseline_pipeline_class + ".score", return_value=mock_baseline_scores):
        automl.search(data_checks=None)
        assert len(automl.results['pipeline_results']) == 2, "This tests assumes only one non-baseline pipeline was run!"
        pipeline_results = automl.results['pipeline_results'][1]
        assert pipeline_results["percent_better_than_baseline_all_objectives"] == answer
        assert pipeline_results['percent_better_than_baseline'] == pipeline_results["percent_better_than_baseline_all_objectives"][automl.objective.name]


@pytest.mark.parametrize("fold_scores", [[2, 4, 6], [np.nan, 4, 6]])
@patch("evalml.pipelines.ModeBaselineBinaryPipeline.score", return_value={'Log Loss Binary': 1, 'F1': 1})
@patch('evalml.pipelines.BinaryClassificationPipeline.score')
@patch('evalml.pipelines.BinaryClassificationPipeline.fit')
def test_percent_better_than_baseline_scores_different_folds(mock_fit,
                                                             mock_score,
                                                             mock_baseline_score,
                                                             fold_scores,
                                                             dummy_binary_pipeline_class,
                                                             X_y_binary):
    # Test that percent-better-than-baseline is correctly computed when scores differ across folds
    X, y = X_y_binary

    mock_score.side_effect = [{"Log Loss Binary": 1, "F1": val} for val in fold_scores]

    class DummyPipeline(dummy_binary_pipeline_class):
        name = "Dummy 1"
        problem_type = ProblemTypes.BINARY

    f1 = get_objective("f1")()

    if np.isnan(fold_scores[0]):
        answer = np.nan
    else:
        answer = f1.calculate_percent_difference(4, 1)

    automl = AutoMLSearch(X_train=X, y_train=y, problem_type="binary", max_iterations=2,
                          allowed_pipelines=[DummyPipeline], objective="log loss binary", additional_objectives=["f1"])

    automl.search(data_checks=None)
    assert len(automl.results['pipeline_results']) == 2, "This tests assumes only one non-baseline pipeline was run!"
    pipeline_results = automl.results['pipeline_results'][1]
    np.testing.assert_equal(pipeline_results["percent_better_than_baseline_all_objectives"]['F1'], answer)


def _get_first_stacked_classifier_no(model_families=None):
    """Gets the number of iterations necessary before the stacked ensemble will be used."""
    num_classifiers = len(get_estimators(ProblemTypes.BINARY, model_families=model_families))
    # Baseline + first batch + each pipeline iteration (5 is current default pipelines_per_batch) + 1
    return 1 + num_classifiers + num_classifiers * 5 + 1


@pytest.mark.parametrize("max_iterations", [None, 1, 8, 10, _get_first_stacked_classifier_no(), _get_first_stacked_classifier_no() + 2])
@pytest.mark.parametrize("use_ensembling", [True, False])
@patch('evalml.pipelines.BinaryClassificationPipeline.score', return_value={"Log Loss Binary": 0.8})
@patch('evalml.pipelines.BinaryClassificationPipeline.fit')
def test_max_iteration_works_with_stacked_ensemble(mock_pipeline_fit, mock_score, max_iterations, use_ensembling, X_y_binary, caplog):
    X, y = X_y_binary

    automl = AutoMLSearch(X_train=X, y_train=y, problem_type="binary", max_iterations=max_iterations, objective="Log Loss Binary", ensembling=use_ensembling)
    automl.search(data_checks=None)
    # every nth batch a stacked ensemble will be trained
    if max_iterations is None:
        max_iterations = 5  # Default value for max_iterations

    pipeline_names = automl.rankings['pipeline_name']
    if max_iterations < _get_first_stacked_classifier_no():
        assert not pipeline_names.str.contains('Ensemble').any()
    elif use_ensembling:
        assert pipeline_names.str.contains('Ensemble').any()
        assert f"Ensembling will run at the {_get_first_stacked_classifier_no()} iteration" in caplog.text

    else:
        assert not pipeline_names.str.contains('Ensemble').any()


@pytest.mark.parametrize("max_batches", [None, 1, 5, 8, 9, 10, 12, 20])
@pytest.mark.parametrize("use_ensembling", [True, False])
@pytest.mark.parametrize("problem_type", [ProblemTypes.BINARY, ProblemTypes.REGRESSION])
@patch('evalml.pipelines.RegressionPipeline.score', return_value={"R2": 0.8})
@patch('evalml.pipelines.RegressionPipeline.fit')
@patch('evalml.pipelines.BinaryClassificationPipeline.score', return_value={"Log Loss Binary": 0.8})
@patch('evalml.pipelines.BinaryClassificationPipeline.fit')
def test_max_batches_works(mock_pipeline_fit, mock_score, mock_regression_fit, mock_regression_score,
                           max_batches, use_ensembling, problem_type, X_y_binary, X_y_regression):
    if problem_type == ProblemTypes.BINARY:
        X, y = X_y_binary
        automl = AutoMLSearch(X_train=X, y_train=y, problem_type="binary", max_iterations=None,
                              max_batches=max_batches, ensembling=use_ensembling)
    elif problem_type == ProblemTypes.REGRESSION:
        X, y = X_y_regression
        automl = AutoMLSearch(X_train=X, y_train=y, problem_type="regression", max_iterations=None,
                              max_batches=max_batches, ensembling=use_ensembling)

    automl.search(data_checks=None)
    # every nth batch a stacked ensemble will be trained
    ensemble_nth_batch = len(automl.allowed_pipelines) + 1

    if max_batches is None:
        n_results = len(automl.allowed_pipelines) + 1
        max_batches = 1
        # _automl_algorithm will include all allowed_pipelines in the first batch even
        # if they are not searched over. That is why n_automl_pipelines does not equal
        # n_results when max_iterations and max_batches are None
        n_automl_pipelines = 1 + len(automl.allowed_pipelines)
        num_ensemble_batches = 0
    else:
        # automl algorithm does not know about the additional stacked ensemble pipelines
        num_ensemble_batches = (max_batches - 1) // ensemble_nth_batch if use_ensembling else 0
        # So that the test does not break when new estimator classes are added
        n_results = 1 + len(automl.allowed_pipelines) + (5 * (max_batches - 1 - num_ensemble_batches)) + num_ensemble_batches
        n_automl_pipelines = n_results
    assert automl._automl_algorithm.batch_number == max_batches
    assert automl._automl_algorithm.pipeline_number + 1 == n_automl_pipelines
    assert len(automl.results["pipeline_results"]) == n_results
    if num_ensemble_batches == 0:
        assert automl.rankings.shape[0] == min(1 + len(automl.allowed_pipelines), n_results)  # add one for baseline
    else:
        assert automl.rankings.shape[0] == min(2 + len(automl.allowed_pipelines), n_results)  # add two for baseline and stacked ensemble
    assert automl.full_rankings.shape[0] == n_results


@patch('evalml.pipelines.BinaryClassificationPipeline.score', return_value={"Log Loss Binary": 0.8})
@patch('evalml.pipelines.BinaryClassificationPipeline.fit')
def test_automl_one_allowed_pipeline_ensembling_disabled(mock_pipeline_fit, mock_score, X_y_binary, logistic_regression_binary_pipeline_class, caplog):
    max_iterations = _get_first_stacked_classifier_no([ModelFamily.RANDOM_FOREST]) + 1
    # Checks that when len(allowed_pipeline) == 1, ensembling is not run, even if set to True
    X, y = X_y_binary
    automl = AutoMLSearch(X_train=X, y_train=y, problem_type="binary", max_iterations=max_iterations, allowed_model_families=[ModelFamily.RANDOM_FOREST], ensembling=True)
    automl.search(data_checks=None)
    assert "Ensembling is set to True, but the number of unique pipelines is one, so ensembling will not run." in caplog.text

    pipeline_names = automl.rankings['pipeline_name']
    assert not pipeline_names.str.contains('Ensemble').any()

    caplog.clear()
    max_iterations = _get_first_stacked_classifier_no([ModelFamily.LINEAR_MODEL]) + 1
    automl = AutoMLSearch(X_train=X, y_train=y, problem_type="binary", max_iterations=max_iterations, allowed_pipelines=[logistic_regression_binary_pipeline_class], ensembling=True)
    automl.search(data_checks=None)
    pipeline_names = automl.rankings['pipeline_name']
    assert not pipeline_names.str.contains('Ensemble').any()
    assert "Ensembling is set to True, but the number of unique pipelines is one, so ensembling will not run." in caplog.text

    # Check that ensembling runs when len(allowed_model_families) == 1 but len(allowed_pipelines) > 1
    caplog.clear()
    automl = AutoMLSearch(X_train=X, y_train=y, problem_type="binary", max_iterations=max_iterations, allowed_model_families=[ModelFamily.LINEAR_MODEL], ensembling=True)
    automl.search(data_checks=None)
    pipeline_names = automl.rankings['pipeline_name']
    assert pipeline_names.str.contains('Ensemble').any()
    assert "Ensembling is set to True, but the number of unique pipelines is one, so ensembling will not run." not in caplog.text


@patch('evalml.pipelines.BinaryClassificationPipeline.score', return_value={"Log Loss Binary": 0.8})
@patch('evalml.pipelines.BinaryClassificationPipeline.fit')
def test_automl_max_iterations_less_than_ensembling_disabled(mock_pipeline_fit, mock_score, X_y_binary, caplog):
    max_iterations = _get_first_stacked_classifier_no([ModelFamily.LINEAR_MODEL])
    X, y = X_y_binary
    automl = AutoMLSearch(X_train=X, y_train=y, problem_type="binary", max_iterations=max_iterations - 1, allowed_model_families=[ModelFamily.LINEAR_MODEL], ensembling=True)
    automl.search(data_checks=None)
    assert f"Ensembling is set to True, but max_iterations is too small, so ensembling will not run. Set max_iterations >= {max_iterations} to run ensembling." in caplog.text

    pipeline_names = automl.rankings['pipeline_name']
    assert not pipeline_names.str.contains('Ensemble').any()


@patch('evalml.pipelines.BinaryClassificationPipeline.score', return_value={"Log Loss Binary": 0.8})
@patch('evalml.pipelines.BinaryClassificationPipeline.fit')
def test_automl_max_batches_less_than_ensembling_disabled(mock_pipeline_fit, mock_score, X_y_binary, caplog):
    X, y = X_y_binary
    automl = AutoMLSearch(X_train=X, y_train=y, problem_type="binary", max_batches=2, allowed_model_families=[ModelFamily.LINEAR_MODEL], ensembling=True)
    automl.search(data_checks=None)
    first_ensemble_batch = 1 + len(automl.allowed_pipelines) + 1  # First batch + each pipeline batch
    assert f"Ensembling is set to True, but max_batches is too small, so ensembling will not run. Set max_batches >= {first_ensemble_batch} to run ensembling." in caplog.text

    pipeline_names = automl.rankings['pipeline_name']
    assert not pipeline_names.str.contains('Ensemble').any()


@pytest.mark.parametrize("max_batches", [1, 2, 5, 10])
@patch('evalml.pipelines.BinaryClassificationPipeline.score', return_value={"Log Loss Binary": 0.8})
@patch('evalml.pipelines.BinaryClassificationPipeline.fit')
def test_max_batches_output(mock_pipeline_fit, mock_score, max_batches, X_y_binary, caplog):
    X, y = X_y_binary
    automl = AutoMLSearch(X_train=X, y_train=y, problem_type="binary", max_iterations=None, max_batches=max_batches)
    automl.search(data_checks=None)

    output = caplog.text
    for batch_number in range(1, max_batches + 1):
        if batch_number == 1:
            correct_output = len(automl.allowed_pipelines) + 1
        else:
            correct_output = automl._pipelines_per_batch
        assert output.count(f"Batch {batch_number}: ") == correct_output


@patch('evalml.pipelines.BinaryClassificationPipeline.score', return_value={"Log Loss Binary": 0.8})
@patch('evalml.pipelines.BinaryClassificationPipeline.fit')
def test_max_batches_plays_nice_with_other_stopping_criteria(mock_fit, mock_score, X_y_binary):
    X, y = X_y_binary

    # Use the old default when all are None
    automl = AutoMLSearch(X_train=X, y_train=y, problem_type="binary", objective="Log Loss Binary")
    automl.search(data_checks=None)
    assert len(automl.results["pipeline_results"]) == len(get_estimators(problem_type='binary')) + 1

    # Use max_iterations when both max_iterations and max_batches are set
    automl = AutoMLSearch(X_train=X, y_train=y, problem_type="binary", objective="Log Loss Binary", max_batches=10,
                          max_iterations=6)
    automl.search(data_checks=None)
    assert len(automl.results["pipeline_results"]) == 6

    # Don't change max_iterations when only max_iterations is set
    automl = AutoMLSearch(X_train=X, y_train=y, problem_type="binary", max_iterations=4)
    automl.search(data_checks=None)
    assert len(automl.results["pipeline_results"]) == 4


@pytest.mark.parametrize("max_batches", [-1, -10, -np.inf])
def test_max_batches_must_be_non_negative(max_batches, X_y_binary):
    X, y = X_y_binary
    with pytest.raises(ValueError, match=f"Parameter max_batches must be None or non-negative. Received {max_batches}."):
        AutoMLSearch(X_train=X, y_train=y, problem_type="binary", max_batches=max_batches)


def test_stopping_criterion_bad(X_y_binary):
    X, y = X_y_binary
    with pytest.raises(TypeError, match=r"Parameter max_time must be a float, int, string or None. Received <class 'tuple'> with value \('test',\)."):
        AutoMLSearch(X_train=X, y_train=y, problem_type="binary", max_time=('test',))
    with pytest.raises(ValueError, match=f"Parameter max_batches must be None or non-negative. Received -1."):
        AutoMLSearch(X_train=X, y_train=y, problem_type="binary", max_batches=-1)
    with pytest.raises(ValueError, match=f"Parameter max_time must be None or non-negative. Received -1."):
        AutoMLSearch(X_train=X, y_train=y, problem_type="binary", max_time=-1)
    with pytest.raises(ValueError, match=f"Parameter max_iterations must be None or non-negative. Received -1."):
        AutoMLSearch(X_train=X, y_train=y, problem_type="binary", max_iterations=-1)


@patch('evalml.pipelines.BinaryClassificationPipeline.score')
@patch('evalml.pipelines.BinaryClassificationPipeline.fit')
def test_data_splitter_binary(mock_fit, mock_score, X_y_binary):
    X, y = X_y_binary
    y[:] = 0
    y[0] = 1
    automl = AutoMLSearch(X_train=X, y_train=y, problem_type="binary", n_jobs=1)
    with pytest.raises(Exception, match="Missing target values in the"):
        with pytest.warns(UserWarning):
            automl.search(data_checks="disabled")

    y[1] = 1
    automl = AutoMLSearch(X_train=X, y_train=y, problem_type="binary", n_jobs=1)
    with pytest.raises(Exception, match="Missing target values in the"):
        with pytest.warns(UserWarning):
            automl.search(data_checks="disabled")

    y[2] = 1
    automl = AutoMLSearch(X_train=X, y_train=y, problem_type="binary", n_jobs=1)
    automl.search(data_checks="disabled")


@patch('evalml.pipelines.MulticlassClassificationPipeline.score')
@patch('evalml.pipelines.MulticlassClassificationPipeline.fit')
def test_data_splitter_multi(mock_fit, mock_score, X_y_multi):
    X, y = X_y_multi
    y[:] = 1
    y[0] = 0

    automl = AutoMLSearch(X_train=X, y_train=y, problem_type='multiclass', n_jobs=1)
    with pytest.raises(Exception, match="Missing target values"):
        with pytest.warns(UserWarning):
            automl.search(data_checks="disabled")

    y[1] = 2
    # match based on regex, since data split doesn't have a random seed for reproducibility
    # regex matches the set {} and expects either 2 sets (missing in both train and test)
    #   or 1 set of multiple elements (both missing in train or both in test)
    automl = AutoMLSearch(X_train=X, y_train=y, problem_type='multiclass', n_jobs=1)
    with pytest.raises(Exception, match=r"(\{\d?\}.+\{\d?\})|(\{.+\,.+\})"):
        with pytest.warns(UserWarning):
            automl.search(data_checks="disabled")

    y[1] = 0
    y[2:4] = 2
    automl = AutoMLSearch(X_train=X, y_train=y, problem_type='multiclass', n_jobs=1)
    with pytest.raises(Exception, match="Missing target values"):
        with pytest.warns(UserWarning):
            automl.search(data_checks="disabled")

    y[4] = 2
    automl = AutoMLSearch(X_train=X, y_train=y, problem_type='multiclass', n_jobs=1)
    with pytest.raises(Exception, match="Missing target values"):
        with pytest.warns(UserWarning):
            automl.search(data_checks="disabled")

    y[5] = 0
    automl = AutoMLSearch(X_train=X, y_train=y, problem_type='multiclass', n_jobs=1)
    automl.search(data_checks="disabled")


@patch('evalml.tuners.skopt_tuner.SKOptTuner.add')
def test_iterative_algorithm_pipeline_hyperparameters_make_pipeline_other_errors(mock_add, X_y_multi):
    X, y = X_y_multi
    custom_hyperparameters = {
        "Imputer": {
            "numeric_impute_strategy": ["most_frequent", "mean"]
        }
    }
    estimators = get_estimators('multiclass', [ModelFamily.EXTRA_TREES])

    pipelines = [make_pipeline(X, y, estimator, 'multiclass', custom_hyperparameters) for estimator in estimators]
    automl = AutoMLSearch(X_train=X, y_train=y, problem_type='multiclass', allowed_pipelines=pipelines, n_jobs=1)

    mock_add.side_effect = ValueError("Alternate error that can be thrown")
    with pytest.raises(ValueError) as error:
        automl.search()
    assert "Alternate error that can be thrown" in str(error.value)
    assert "Default parameters for components" not in str(error.value)


@patch('evalml.pipelines.BinaryClassificationPipeline.score')
@patch('evalml.pipelines.BinaryClassificationPipeline.fit')
def test_iterative_algorithm_pipeline_hyperparameters_make_pipeline_errors(mock_fit, mock_score, X_y_multi):
    X, y = X_y_multi
    invalid_custom_hyperparameters = {
        "Imputer": {
            "numeric_impute_strategy": ["most_frequent", "median"]
        }
    }
    larger_invalid = {
        "Imputer": {
            "numeric_impute_strategy": ["most_frequent", "mean"]
        },
        "Extra Trees Classifier": {
            "max_depth": [4, 5, 6, 7],
            "max_features": ["sqrt", "log2"]
        }
    }
    estimators = get_estimators('multiclass', [ModelFamily.EXTRA_TREES])

    invalid_pipelines = [make_pipeline(X, y, estimator, 'multiclass', invalid_custom_hyperparameters) for estimator in estimators]
    automl = AutoMLSearch(X_train=X, y_train=y, problem_type='multiclass', allowed_pipelines=invalid_pipelines)
    with pytest.raises(ValueError, match="Default parameters for components"):
        automl.search()

    invalid_pipelines = [make_pipeline(X, y, estimator, 'multiclass', larger_invalid) for estimator in estimators]
    automl = AutoMLSearch(X_train=X, y_train=y, problem_type='multiclass', allowed_pipelines=invalid_pipelines)
    with pytest.raises(ValueError, match="Default parameters for components"):
        automl.search()


@patch('evalml.pipelines.BinaryClassificationPipeline.score')
@patch('evalml.pipelines.BinaryClassificationPipeline.fit')
def test_iterative_algorithm_pipeline_hyperparameters_make_pipeline(mock_fit, mock_score, X_y_multi):
    X, y = X_y_multi
    custom_hyperparameters = {
        "Imputer": {
            "numeric_impute_strategy": ["mean"]
        }
    }
    larger_custom = {
        "Imputer": {
            "numeric_impute_strategy": ["most_frequent", "mean"]
        },
        "Extra Trees Classifier": {
            "max_depth": [4, 5, 6, 7],
            "max_features": ["auto", "log2"]
        }
    }
    estimators = get_estimators('multiclass', [ModelFamily.EXTRA_TREES])
    pipelines = [make_pipeline(X, y, estimator, 'multiclass', custom_hyperparameters) for estimator in estimators]

    automl = AutoMLSearch(X_train=X, y_train=y, problem_type='multiclass', allowed_pipelines=pipelines)
    automl.search()
    assert automl.best_pipeline.hyperparameters['Imputer']['numeric_impute_strategy'] == ["mean"]

    invalid_pipelines = [make_pipeline(X, y, estimator, 'multiclass', larger_custom) for estimator in estimators]
    automl = AutoMLSearch(X_train=X, y_train=y, problem_type='multiclass', allowed_pipelines=invalid_pipelines)
    automl.search()

    assert automl.best_pipeline.hyperparameters['Imputer']['numeric_impute_strategy'] == ["most_frequent", "mean"]


@patch('evalml.pipelines.BinaryClassificationPipeline.score', return_value={"Log Loss Binary": 0.6})
@patch('evalml.pipelines.BinaryClassificationPipeline.fit')
def test_iterative_algorithm_passes_njobs_to_pipelines(mock_fit, mock_score, dummy_binary_pipeline_class,
                                                       X_y_binary):
    X, y = X_y_binary

    class MockEstimatorWithNJobs(Estimator):
        name = "Mock Classifier with njobs"
        model_family = ModelFamily.NONE
        supported_problem_types = [ProblemTypes.BINARY, ProblemTypes.MULTICLASS]
        hyperparameter_ranges = {}

        def __init__(self, n_jobs=-1, random_state=0):
            super().__init__(parameters={"n_jobs": n_jobs}, component_obj=None, random_state=random_state)

    class Pipeline1(BinaryClassificationPipeline):
        name = "Pipeline 1"
        component_graph = [MockEstimatorWithNJobs]

    class Pipeline2(BinaryClassificationPipeline):
        name = "Pipeline 2"
        component_graph = [MockEstimatorWithNJobs]

    automl = AutoMLSearch(X_train=X, y_train=y, problem_type='binary', n_jobs=3, max_batches=2,
                          allowed_pipelines=[Pipeline1, Pipeline2, dummy_binary_pipeline_class])
    automl.search()
    for parameters in automl.full_rankings.parameters:
        if "Mock Classifier with njobs" in parameters:
            assert parameters["Mock Classifier with njobs"]["n_jobs"] == 3
        else:
            assert all("n_jobs" not in component_params for component_params in parameters.values())


@patch('evalml.pipelines.BinaryClassificationPipeline.score')
@patch('evalml.pipelines.BinaryClassificationPipeline.fit')
def test_automl_ensembling_false(mock_fit, mock_score, X_y_binary):
    X, y = X_y_binary
    mock_score.return_value = {'Log Loss Binary': 1.0}

    automl = AutoMLSearch(X_train=X, y_train=y, problem_type='binary', max_time='60 seconds', max_batches=20, ensembling=False)
    automl.search()
    assert not automl.rankings['pipeline_name'].str.contains('Ensemble').any()


@patch('evalml.pipelines.BinaryClassificationPipeline.score', return_value={"Log Loss Binary": 0.8})
@patch('evalml.pipelines.BinaryClassificationPipeline.fit')
def test_search_with_text(mock_fit, mock_score):
    X = pd.DataFrame(
        {'col_1': ['I\'m singing in the rain! Just singing in the rain, what a glorious feeling, I\'m happy again!',
                   'In sleep he sang to me, in dreams he came... That voice which calls to me, and speaks my name.',
                   'I\'m gonna be the main event, like no king was before! I\'m brushing up on looking down, I\'m working on my ROAR!',
                   'In sleep he sang to me, in dreams he came... That voice which calls to me, and speaks my name.',
                   'In sleep he sang to me, in dreams he came... That voice which calls to me, and speaks my name.',
                   'I\'m singing in the rain! Just singing in the rain, what a glorious feeling, I\'m happy again!'],
         'col_2': ['do you hear the people sing? Singing the songs of angry men\n\tIt is the music of a people who will NOT be slaves again!',
                   'I dreamed a dream in days gone by, when hope was high and life worth living',
                   'Red, the blood of angry men - black, the dark of ages past',
                   'do you hear the people sing? Singing the songs of angry men\n\tIt is the music of a people who will NOT be slaves again!',
                   'Red, the blood of angry men - black, the dark of ages past',
                   'It was red and yellow and green and brown and scarlet and black and ochre and peach and ruby and olive and violet and fawn...']
         })
    y = [0, 1, 1, 0, 1, 0]
    automl = AutoMLSearch(X_train=X, y_train=y, problem_type='binary')
    automl.search(data_checks='disabled')  # DataChecks disabled since the data is small
    assert automl.rankings['pipeline_name'][1:].str.contains('Text').all()


@patch('evalml.pipelines.BinaryClassificationPipeline.score', return_value={"Log Loss Binary": 0.8})
@patch('evalml.pipelines.BinaryClassificationPipeline.fit')
def test_pipelines_per_batch(mock_fit, mock_score, X_y_binary):
    def total_pipelines(automl, num_batches, batch_size):
        total = 1 + len(automl.allowed_pipelines)
        total += ((num_batches - 1) * batch_size)
        return total

    X, y = X_y_binary

    # Checking for default of _pipelines_per_batch
    automl = AutoMLSearch(X_train=X, y_train=y, problem_type='binary', max_batches=2)
    automl.search()
    assert automl._pipelines_per_batch == 5
    assert automl._automl_algorithm.pipelines_per_batch == 5
    assert total_pipelines(automl, 2, 5) == len(automl.full_rankings)

    automl = AutoMLSearch(X_train=X, y_train=y, problem_type='binary', max_batches=1, _pipelines_per_batch=2)
    automl.search()
    assert automl._pipelines_per_batch == 2
    assert automl._automl_algorithm.pipelines_per_batch == 2
    assert total_pipelines(automl, 1, 2) == len(automl.full_rankings)

    automl = AutoMLSearch(X_train=X, y_train=y, problem_type='binary', max_batches=2, _pipelines_per_batch=10)
    automl.search()
    assert automl._pipelines_per_batch == 10
    assert automl._automl_algorithm.pipelines_per_batch == 10
    assert total_pipelines(automl, 2, 10) == len(automl.full_rankings)


@patch('evalml.pipelines.BinaryClassificationPipeline.score', return_value={"Log Loss Binary": 0.8})
@patch('evalml.pipelines.BinaryClassificationPipeline.fit')
def test_automl_respects_random_state(mock_fit, mock_score, X_y_binary, dummy_classifier_estimator_class):

    expected_random_state = get_random_state(42)
    X, y = X_y_binary

    class DummyPipeline(BinaryClassificationPipeline):
        component_graph = [dummy_classifier_estimator_class]
        num_pipelines_different_seed = 0
        num_pipelines_init = 0

        def __init__(self, parameters, random_state):
            random_state = get_random_state(random_state)
            is_diff_random_state = not check_random_state_equality(random_state, expected_random_state)
            self.__class__.num_pipelines_init += 1
            self.__class__.num_pipelines_different_seed += is_diff_random_state
            super().__init__(parameters, random_state)

    automl = AutoMLSearch(X_train=X, y_train=y, problem_type="binary", allowed_pipelines=[DummyPipeline],
                          random_state=expected_random_state, max_iterations=10)
    automl.search()
    assert DummyPipeline.num_pipelines_different_seed == 0 and DummyPipeline.num_pipelines_init


@patch('evalml.pipelines.BinaryClassificationPipeline.score', return_value={"Log Loss Binary": 0.8})
@patch('evalml.pipelines.BinaryClassificationPipeline.fit')
def test_automl_error_callback(mock_fit, mock_score, X_y_binary, caplog):
    X, y = X_y_binary
    msg = 'all your model are belong to us'
    mock_fit.side_effect = Exception(msg)
<<<<<<< HEAD
    automl = AutoMLSearch(problem_type="binary", error_callback=None, train_best_pipeline=False, n_jobs=1)
    automl.search(X, y)
    assert msg in caplog.text

    caplog.clear()
    automl = AutoMLSearch(problem_type="binary", error_callback=silent_error_callback, train_best_pipeline=False, n_jobs=1)
    automl.search(X, y)
    assert msg not in caplog.text

    caplog.clear()
    automl = AutoMLSearch(problem_type="binary", error_callback=log_error_callback, train_best_pipeline=False, n_jobs=1)
    automl.search(X, y)
    assert msg in caplog.text

    caplog.clear()
    automl = AutoMLSearch(problem_type="binary", error_callback=raise_error_callback, train_best_pipeline=False, n_jobs=1)
=======
    automl = AutoMLSearch(X_train=X, y_train=y, problem_type="binary", error_callback=None)
    automl.search()
    assert msg in caplog.text

    caplog.clear()
    automl = AutoMLSearch(X_train=X, y_train=y, problem_type="binary", error_callback=silent_error_callback)
    automl.search()
    assert msg not in caplog.text

    caplog.clear()
    automl = AutoMLSearch(X_train=X, y_train=y, problem_type="binary", error_callback=log_error_callback)
    automl.search()
    assert msg in caplog.text

    caplog.clear()
    automl = AutoMLSearch(X_train=X, y_train=y, problem_type="binary", error_callback=raise_error_callback)
>>>>>>> 095b0539
    with pytest.raises(Exception, match="all your model are belong to us"):
        automl.search()
    assert "AutoMLSearch raised a fatal exception: all your model are belong to us" in caplog.text
    assert "fit" in caplog.text  # Check stack trace logged

    caplog.clear()
<<<<<<< HEAD
    automl = AutoMLSearch(problem_type="binary", error_callback=log_and_save_error_callback, train_best_pipeline=False, n_jobs=1)
    automl.search(X, y)
=======
    automl = AutoMLSearch(X_train=X, y_train=y, problem_type="binary", error_callback=log_and_save_error_callback)
    automl.search()
>>>>>>> 095b0539
    assert "AutoML search encountered an exception: all your model are belong to us" in caplog.text
    assert "fit" in caplog.text  # Check stack trace logged
    # first automl batch, times 3 for 3-fold cross validation
    assert len(automl._results['errors']) == (1 + len(get_estimators(problem_type='binary'))) * 3
    for e in automl._results['errors']:
        assert str(e) == msg

    caplog.clear()
<<<<<<< HEAD
    automl = AutoMLSearch(problem_type="binary", error_callback=raise_and_save_error_callback, train_best_pipeline=False, n_jobs=1)
=======
    automl = AutoMLSearch(X_train=X, y_train=y, problem_type="binary", error_callback=raise_and_save_error_callback)
>>>>>>> 095b0539
    with pytest.raises(Exception, match="all your model are belong to us"):
        automl.search()
    assert "AutoMLSearch raised a fatal exception: all your model are belong to us" in caplog.text
    assert "fit" in caplog.text  # Check stack trace logged
    assert len(automl._results['errors']) == 1  # Raises exception at first error
    for e in automl._results['errors']:
        assert str(e) == msg


@pytest.mark.parametrize("problem_type", [ProblemTypes.BINARY, ProblemTypes.MULTICLASS, ProblemTypes.REGRESSION])
@patch('evalml.pipelines.RegressionPipeline.score')
@patch('evalml.pipelines.RegressionPipeline.fit')
@patch('evalml.pipelines.MulticlassClassificationPipeline.score')
@patch('evalml.pipelines.MulticlassClassificationPipeline.fit')
@patch('evalml.pipelines.BinaryClassificationPipeline.score')
@patch('evalml.pipelines.BinaryClassificationPipeline.fit')
def test_automl_woodwork_user_types_preserved(mock_binary_fit, mock_binary_score,
                                              mock_multi_fit, mock_multi_score,
                                              mock_regression_fit, mock_regression_score, problem_type,
                                              X_y_binary, X_y_multi, X_y_regression):
    if problem_type == ProblemTypes.BINARY:
        X, y = X_y_binary
        mock_fit = mock_binary_fit
        mock_score = mock_binary_score
        mock_score.return_value = {'Log Loss Binary': 1.0}

    elif problem_type == ProblemTypes.MULTICLASS:
        X, y = X_y_multi
        mock_fit = mock_multi_fit
        mock_score = mock_multi_score
        mock_score.return_value = {'Log Loss Multiclass': 1.0}

    elif problem_type == ProblemTypes.REGRESSION:
        X, y = X_y_regression
        mock_fit = mock_regression_fit
        mock_score = mock_regression_score
        mock_score.return_value = {'R2': 1.0}

    X = pd.DataFrame(X)
    new_col = np.zeros(len(X))
    new_col[:int(len(new_col) / 2)] = 1
    X['cat col'] = pd.Series(new_col)
    X['num col'] = pd.Series(new_col)
    X['text col'] = pd.Series([f"{num}" for num in range(len(new_col))])
    X = ww.DataTable(X, semantic_tags={'cat col': 'category', 'num col': 'numeric'},
                     logical_types={'cat col': 'Categorical', 'num col': 'Integer', 'text col': 'NaturalLanguage'})
    automl = AutoMLSearch(X_train=X, y_train=y, problem_type=problem_type, max_batches=5)
    automl.search()
    for arg in mock_fit.call_args[0]:
        assert isinstance(arg, (ww.DataTable, ww.DataColumn))
        if isinstance(arg, ww.DataTable):
            assert arg.semantic_tags['cat col'] == {'category'}
            assert arg.logical_types['cat col'] == ww.logical_types.Categorical
            assert arg.semantic_tags['num col'] == {'numeric'}
            assert arg.logical_types['num col'] == ww.logical_types.Integer
            assert arg.semantic_tags['text col'] == set()
            assert arg.logical_types['text col'] == ww.logical_types.NaturalLanguage
    for arg in mock_score.call_args[0]:
        assert isinstance(arg, (ww.DataTable, ww.DataColumn))
        if isinstance(arg, ww.DataTable):
            assert arg.semantic_tags['cat col'] == {'category'}
            assert arg.logical_types['cat col'] == ww.logical_types.Categorical
            assert arg.semantic_tags['num col'] == {'numeric'}
            assert arg.logical_types['num col'] == ww.logical_types.Integer
            assert arg.semantic_tags['text col'] == set()
            assert arg.logical_types['text col'] == ww.logical_types.NaturalLanguage


def test_automl_validates_problem_configuration(X_y_binary):
    X, y = X_y_binary
    assert AutoMLSearch(X_train=X, y_train=y, problem_type="binary").problem_configuration == {}
    assert AutoMLSearch(X_train=X, y_train=y, problem_type="multiclass").problem_configuration == {}
    assert AutoMLSearch(X_train=X, y_train=y, problem_type="regression").problem_configuration == {}
    msg = "user_parameters must be a dict containing values for at least the gap and max_delay parameters"
    with pytest.raises(ValueError, match=msg):
        AutoMLSearch(X_train=X, y_train=y, problem_type="time series regression")
    with pytest.raises(ValueError, match=msg):
        AutoMLSearch(X_train=X, y_train=y, problem_type="time series regression", problem_configuration={"gap": 3})

    problem_config = AutoMLSearch(X_train=X, y_train=y, problem_type="time series regression",
                                  problem_configuration={"max_delay": 2, "gap": 3}).problem_configuration
    assert problem_config == {"max_delay": 2, "gap": 3}


@patch('evalml.pipelines.TimeSeriesRegressionPipeline.score', return_value={"R2": 0.3})
@patch('evalml.pipelines.TimeSeriesRegressionPipeline.fit')
def test_automl_time_series_regression(mock_fit, mock_score, X_y_regression):
    X, y = X_y_regression

    configuration = {"gap": 0, "max_delay": 0, 'delay_target': False, 'delay_features': True}

    class Pipeline1(TimeSeriesRegressionPipeline):
        name = "Pipeline 1"
        component_graph = ["Delayed Feature Transformer", "Random Forest Regressor"]

    class Pipeline2(TimeSeriesRegressionPipeline):
        name = "Pipeline 2"
        component_graph = ["Delayed Feature Transformer", "Elastic Net Regressor"]

    automl = AutoMLSearch(X_train=X, y_train=y, problem_type="time series regression", problem_configuration=configuration,
                          allowed_pipelines=[Pipeline1, Pipeline2], max_batches=2)
    automl.search()
    assert isinstance(automl.data_splitter, TimeSeriesSplit)
    for result in automl.results['pipeline_results'].values():
        if result["id"] == 0:
            continue
        assert result['parameters']['Delayed Feature Transformer'] == configuration
        assert result['parameters']['pipeline'] == configuration


@patch('evalml.objectives.BinaryClassificationObjective.optimize_threshold')
def test_automl_best_pipeline(mock_optimize, X_y_binary):
    X, y = X_y_binary

    automl = AutoMLSearch(problem_type='binary', train_best_pipeline=False, n_jobs=1)
    automl.search(X, y)
    with pytest.raises(PipelineNotYetFittedError, match="not fitted"):
        automl.best_pipeline.predict(X)

    mock_optimize.return_value = 0.62

    automl = AutoMLSearch(problem_type='binary', optimize_thresholds=False, objective="Accuracy Binary", n_jobs=1)
    automl.search(X, y)
    automl.best_pipeline.predict(X)
    assert automl.best_pipeline.threshold == 0.5

    automl = AutoMLSearch(problem_type='binary', optimize_thresholds=True, objective="Log Loss Binary", n_jobs=1)
    automl.search(X, y)
    automl.best_pipeline.predict(X)
    assert automl.best_pipeline.threshold == 0.5

    automl = AutoMLSearch(problem_type='binary', optimize_thresholds=True, objective="Accuracy Binary", n_jobs=1)
    automl.search(X, y)
    automl.best_pipeline.predict(X)
    assert automl.best_pipeline.threshold == 0.62


@pytest.mark.parametrize("problem_type", [ProblemTypes.BINARY, ProblemTypes.MULTICLASS, ProblemTypes.REGRESSION])
@patch('evalml.pipelines.RegressionPipeline.fit')
@patch('evalml.pipelines.RegressionPipeline.score')
@patch('evalml.pipelines.MulticlassClassificationPipeline.fit')
@patch('evalml.pipelines.MulticlassClassificationPipeline.score')
@patch('evalml.pipelines.BinaryClassificationPipeline.fit')
@patch('evalml.pipelines.BinaryClassificationPipeline.score')
def test_automl_data_splitter_consistent(mock_binary_score, mock_binary_fit, mock_multi_score, mock_multi_fit,
                                         mock_regression_score, mock_regression_fit, problem_type,
                                         X_y_binary, X_y_multi, X_y_regression):
    if problem_type == ProblemTypes.BINARY:
        X, y = X_y_binary

    elif problem_type == ProblemTypes.MULTICLASS:
        X, y = X_y_multi

    elif problem_type == ProblemTypes.REGRESSION:
        X, y = X_y_regression

    data_splitters = []
    random_state = [0, 0, 1]
    for state in random_state:
        a = AutoMLSearch(X_train=X, y_train=y, problem_type=problem_type, random_state=state, max_iterations=1)
        a.search()
        data_splitters.append([[set(train), set(test)] for train, test in a.data_splitter.split(X, y)])
    # append split from last random state again, should be referencing same datasplit object
    data_splitters.append([[set(train), set(test)] for train, test in a.data_splitter.split(X, y)])

    assert data_splitters[0] == data_splitters[1]
    assert data_splitters[1] != data_splitters[2]
    assert data_splitters[2] == data_splitters[3]<|MERGE_RESOLUTION|>--- conflicted
+++ resolved
@@ -176,16 +176,10 @@
     msg = 'all your model are belong to us'
     mock_fit.side_effect = Exception(msg)
     X, y = X_y_binary
-<<<<<<< HEAD
     # Don't train the best pipeline, since this test mocks the pipeline.fit() method and causes it to raise an exception,
     # which we don't want to raise while fitting the best pipeline.
-    automl = AutoMLSearch(problem_type='binary', max_iterations=1, train_best_pipeline=False)
-    automl.search(X, y)
-=======
-
-    automl = AutoMLSearch(X_train=X, y_train=y, problem_type='binary', max_iterations=1)
-    automl.search()
->>>>>>> 095b0539
+    automl = AutoMLSearch(X_train=X, y_train=y, problem_type='binary', max_iterations=1, train_best_pipeline=False)
+    automl.search()
     out = caplog.text
     assert 'Exception during automl search' in out
     pipeline_results = automl.results.get('pipeline_results', {})
@@ -644,14 +638,8 @@
         assert automl.results['pipeline_results'][pipeline_id]['score'] == automl.results['pipeline_results'][pipeline_id]['validation_score']
 
 
-<<<<<<< HEAD
-@patch('evalml.pipelines.BinaryClassificationPipeline.score')
-def test_large_dataset_split_size(mock_score):
-=======
 def test_large_dataset_split_size(X_y_binary):
     X, y = X_y_binary
-
->>>>>>> 095b0539
     def generate_fake_dataset(rows):
         X = pd.DataFrame({'col_0': [i for i in range(rows)]})
         y = pd.Series([i % 2 for i in range(rows)])
@@ -665,15 +653,8 @@
                           additional_objectives=['auc', 'f1', 'precision'],
                           max_time=1,
                           max_iterations=1,
-<<<<<<< HEAD
-                          optimize_thresholds=True,
-                          n_jobs=1)
-    mock_score.return_value = {automl.objective.name: 1.234}
-    assert automl.data_split is None
-=======
                           optimize_thresholds=True)
     assert isinstance(automl.data_splitter, StratifiedKFold)
->>>>>>> 095b0539
 
     under_max_rows = _LARGE_DATA_ROW_THRESHOLD - 1
     X, y = generate_fake_dataset(under_max_rows)
@@ -1161,15 +1142,9 @@
 def test_error_during_train_test_split(mock_fit, mock_score, mock_split_data, X_y_binary):
     X, y = X_y_binary
     mock_score.return_value = {'Log Loss Binary': 1.0}
-<<<<<<< HEAD
     mock_train_test_split.side_effect = RuntimeError()
-    automl = AutoMLSearch(problem_type='binary', objective='Accuracy Binary', max_iterations=2, optimize_thresholds=True, train_best_pipeline=False)
-    automl.search(X, y)
-=======
-    mock_split_data.side_effect = RuntimeError()
-    automl = AutoMLSearch(X_train=X, y_train=y, problem_type='binary', objective='Accuracy Binary', max_iterations=2, optimize_thresholds=True)
-    automl.search()
->>>>>>> 095b0539
+    automl = AutoMLSearch(X_train=X, y_train=y, problem_type='binary', objective='Accuracy Binary', max_iterations=2, optimize_thresholds=True, train_best_pipeline=False)
+    automl.search()
     for pipeline in automl.results['pipeline_results'].values():
         assert np.isnan(pipeline['score'])
 
@@ -1799,54 +1774,30 @@
     X, y = X_y_binary
     msg = 'all your model are belong to us'
     mock_fit.side_effect = Exception(msg)
-<<<<<<< HEAD
-    automl = AutoMLSearch(problem_type="binary", error_callback=None, train_best_pipeline=False, n_jobs=1)
-    automl.search(X, y)
+    automl = AutoMLSearch(X_train=X, y_train=y, problem_type="binary", error_callback=None, train_best_pipeline=False, n_jobs=1)
+    automl.search()
     assert msg in caplog.text
 
     caplog.clear()
-    automl = AutoMLSearch(problem_type="binary", error_callback=silent_error_callback, train_best_pipeline=False, n_jobs=1)
-    automl.search(X, y)
+    automl = AutoMLSearch(X_train=X, y_train=y, problem_type="binary", error_callback=silent_error_callback, train_best_pipeline=False, n_jobs=1)
+    automl.search()
     assert msg not in caplog.text
 
     caplog.clear()
-    automl = AutoMLSearch(problem_type="binary", error_callback=log_error_callback, train_best_pipeline=False, n_jobs=1)
-    automl.search(X, y)
+    automl = AutoMLSearch(X_train=X, y_train=y, problem_type="binary", error_callback=log_error_callback, train_best_pipeline=False, n_jobs=1)
+    automl.search()
     assert msg in caplog.text
 
     caplog.clear()
-    automl = AutoMLSearch(problem_type="binary", error_callback=raise_error_callback, train_best_pipeline=False, n_jobs=1)
-=======
-    automl = AutoMLSearch(X_train=X, y_train=y, problem_type="binary", error_callback=None)
-    automl.search()
-    assert msg in caplog.text
-
-    caplog.clear()
-    automl = AutoMLSearch(X_train=X, y_train=y, problem_type="binary", error_callback=silent_error_callback)
-    automl.search()
-    assert msg not in caplog.text
-
-    caplog.clear()
-    automl = AutoMLSearch(X_train=X, y_train=y, problem_type="binary", error_callback=log_error_callback)
-    automl.search()
-    assert msg in caplog.text
-
-    caplog.clear()
-    automl = AutoMLSearch(X_train=X, y_train=y, problem_type="binary", error_callback=raise_error_callback)
->>>>>>> 095b0539
+    automl = AutoMLSearch(X_train=X, y_train=y, problem_type="binary", error_callback=raise_error_callback, train_best_pipeline=False, n_jobs=1)
     with pytest.raises(Exception, match="all your model are belong to us"):
         automl.search()
     assert "AutoMLSearch raised a fatal exception: all your model are belong to us" in caplog.text
     assert "fit" in caplog.text  # Check stack trace logged
 
     caplog.clear()
-<<<<<<< HEAD
-    automl = AutoMLSearch(problem_type="binary", error_callback=log_and_save_error_callback, train_best_pipeline=False, n_jobs=1)
-    automl.search(X, y)
-=======
-    automl = AutoMLSearch(X_train=X, y_train=y, problem_type="binary", error_callback=log_and_save_error_callback)
-    automl.search()
->>>>>>> 095b0539
+    automl = AutoMLSearch(X_train=X, y_train=y, problem_type="binary", error_callback=log_and_save_error_callback, train_best_pipeline=False, n_jobs=1)
+    automl.search()
     assert "AutoML search encountered an exception: all your model are belong to us" in caplog.text
     assert "fit" in caplog.text  # Check stack trace logged
     # first automl batch, times 3 for 3-fold cross validation
@@ -1855,11 +1806,7 @@
         assert str(e) == msg
 
     caplog.clear()
-<<<<<<< HEAD
-    automl = AutoMLSearch(problem_type="binary", error_callback=raise_and_save_error_callback, train_best_pipeline=False, n_jobs=1)
-=======
-    automl = AutoMLSearch(X_train=X, y_train=y, problem_type="binary", error_callback=raise_and_save_error_callback)
->>>>>>> 095b0539
+    automl = AutoMLSearch(X_train=X, y_train=y, problem_type="binary", error_callback=raise_and_save_error_callback, train_best_pipeline=False, n_jobs=1)
     with pytest.raises(Exception, match="all your model are belong to us"):
         automl.search()
     assert "AutoMLSearch raised a fatal exception: all your model are belong to us" in caplog.text
