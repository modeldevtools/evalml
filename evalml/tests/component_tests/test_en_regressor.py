import numpy as np
from sklearn.linear_model import ElasticNet as SKElasticNetRegressor

from evalml.model_family import ModelFamily
from evalml.pipelines.components.estimators.regressors import (
    ElasticNetRegressor
)
from evalml.problem_types import ProblemTypes


def test_model_family():
    assert ElasticNetRegressor.model_family == ModelFamily.LINEAR_MODEL


def test_en_parameters():
    clf = ElasticNetRegressor(alpha=0.75, l1_ratio=0.5, random_state=2)
    expected_parameters = {
        "alpha": 0.75,
        "l1_ratio": 0.5,
        'max_iter': 1000,
        'normalize': False
    }
    assert clf.parameters == expected_parameters


def test_problem_types():
    assert set(ElasticNetRegressor.supported_problem_types) == {ProblemTypes.REGRESSION,
                                                                ProblemTypes.TIME_SERIES_REGRESSION}


def test_fit_predict(X_y_regression):
    X, y = X_y_regression

    sk_clf = SKElasticNetRegressor(alpha=0.5,
                                   l1_ratio=0.5,
                                   random_state=0,
                                   normalize=False,
                                   max_iter=1000)
    sk_clf.fit(X, y)
    y_pred_sk = sk_clf.predict(X)

    clf = ElasticNetRegressor()
    fitted = clf.fit(X, y)
    assert isinstance(fitted, ElasticNetRegressor)

<<<<<<< HEAD
    np.testing.assert_almost_equal(y_pred_sk, y_pred.to_series().values, decimal=5)
=======
    y_pred = clf.predict(X)
    np.testing.assert_almost_equal(y_pred, y_pred_sk, decimal=5)
>>>>>>> 1a7244d7


def test_feature_importance(X_y_regression):
    X, y = X_y_regression

    sk_clf = SKElasticNetRegressor(alpha=0.5,
                                   l1_ratio=0.5,
                                   random_state=0,
                                   normalize=False,
                                   max_iter=1000)
    sk_clf.fit(X, y)

    clf = ElasticNetRegressor()
    clf.fit(X, y)

    np.testing.assert_almost_equal(sk_clf.coef_, clf.feature_importance, decimal=5)<|MERGE_RESOLUTION|>--- conflicted
+++ resolved
@@ -43,12 +43,8 @@
     fitted = clf.fit(X, y)
     assert isinstance(fitted, ElasticNetRegressor)
 
-<<<<<<< HEAD
+    y_pred = clf.predict(X)
     np.testing.assert_almost_equal(y_pred_sk, y_pred.to_series().values, decimal=5)
-=======
-    y_pred = clf.predict(X)
-    np.testing.assert_almost_equal(y_pred, y_pred_sk, decimal=5)
->>>>>>> 1a7244d7
 
 
 def test_feature_importance(X_y_regression):
