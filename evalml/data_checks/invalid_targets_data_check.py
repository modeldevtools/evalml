--- conflicted
+++ resolved
@@ -1,9 +1,4 @@
-<<<<<<< HEAD
-=======
-
 import woodwork as ww
-
->>>>>>> 593b88ad
 from evalml.data_checks import (
     DataCheck,
     DataCheckError,
@@ -15,13 +10,10 @@
 from evalml.utils.gen_utils import (
     _convert_to_woodwork_structure,
     _convert_woodwork_types_wrapper,
-<<<<<<< HEAD
     categorical_dtypes,
     numeric_and_boolean_dtypes,
+    numeric_and_boolean_ww,
     numeric_dtypes
-=======
-    numeric_and_boolean_ww
->>>>>>> 593b88ad
 )
 
 
