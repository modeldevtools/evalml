--- conflicted
+++ resolved
@@ -20,11 +20,8 @@
         * Downloaded demo and test datasets so unit tests can run offline :pr:`408`
         * Remove `_needs_fitting` attribute from Components :pr:`398`
         * Changed plot.feature_importance to show only non-zero feature importances by default, added optional parameter to show all :pr:`413`
-<<<<<<< HEAD
         * Changed the output of `score` to return one dictionary :pr:`429`
-=======
         * Dropped support for Python 3.5 :pr:`438`
->>>>>>> e5332ef2
     * Documentation Changes
         * Update release.md with instructions to release to internal license key :pr:`354`
     * Testing Changes
