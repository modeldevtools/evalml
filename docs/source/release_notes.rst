Release Notes
-------------

**Future Releases**
    * Enhancements
<<<<<<< HEAD
        * Added `detect_problem_type` to `problem_type/utils.py` to automatically detect the problem type given targets :pr:``
=======
        * Added `get_feature_names` on `OneHotEncoder` :pr:`1193`
>>>>>>> 94af4f0f
    * Fixes
    * Changes
    * Documentation Changes
        * Added Class Imbalance Data Check to `api_reference.rst` :pr:`1190` :pr:`1200`
    * Testing Changes


**v0.13.2 Sep. 17, 2020**
    * Enhancements
        * Added `output_format` field to explain predictions functions :pr:`1107`
        * Modified `get_objective` and `get_objectives` to be able to return any objective in `evalml.objectives` :pr:`1132`
        * Added a `return_instance` boolean parameter to `get_objective` :pr:`1132`
        * Added `ClassImbalanceDataCheck` to determine whether target imbalance falls below a given threshold :pr:`1135`
        * Added label encoder to lightGBM for binary classification :pr:`1152`
        * Added labels for the row index of confusion matrix :pr:`1154`
        * Added AutoMLSearch object as another parameter in search callbacks :pr:`1156`
        * Added the corresponding probability threshold for each point displayed in `graph_roc_curve` :pr:`1161`
        * Added `__eq__` for `ComponentBase` and `PipelineBase` :pr:`1178`
        * Added support for multiclass classification for `roc_curve` :pr:`1164`
        * Added `categories` accessor to `OneHotEncoder` for listing the categories associated with a feature :pr:`1182`
        * Added utility function to create pipeline instances from a list of component instances :pr:`1176`
    * Fixes
        * Fixed XGBoost column names for partial dependence methods :pr:`1104`
        * Removed dead code validating column type from `TextFeaturizer` :pr:`1122`
        * Fixed issue where Imputer cannot fit when there is None in a categorical or boolean column :pr:`1144`
        * OneHotEncoder preserves the custom index in the input data :pr:`1146`
        * Fixed representation for `ModelFamily` :pr:`1165`
        * Removed duplicate `nbsphinx` dependency in `dev-requirements.txt` :pr:`1168`
        * Users can now pass in any valid kwargs to all estimators :pr:`1157`
        * Remove broken accessor `OneHotEncoder.get_feature_names` and unneeded base class :pr:`1179`
        * Removed LightGBM Estimator from AutoML models :pr:`1186`
    * Changes
        * Pinned scikit-optimize version to 0.7.4 :pr:`1136`
        * Removed tqdm as a dependency :pr:`1177`
        * Added lightgbm version 3.0.0 to latest_dependency_versions.txt :pr:`1185`
    * Documentation Changes
        * Fixed API docs for `AutoMLSearch` `add_result_callback` :pr:`1113`
        * Added a step to our release process for pushing our latest version to conda-forge :pr:`1118`
        * Added warning for missing ipywidgets dependency for using `PipelineSearchPlots` on Jupyterlab :pr:`1145`
        * Updated README.md example to load demo dataset :pr:`1151`
        * Swapped mapping of breast cancer targets in `model_understanding.ipynb` :pr:`1170`
    * Testing Changes
        * Added test confirming `TextFeaturizer` never outputs null values :pr:`1122`
        * Changed Python version of `Update Dependencies` action to 3.8.x :pr:`1137`
        * Fixed release notes check-in test for `Update Dependencies` actions :pr:`1172`

.. warning::

    **Breaking Changes**
        * `get_objective` will now return a class definition rather than an instance by default :pr:`1132`
        * Deleted `OPTIONS` dictionary in `evalml.objectives.utils.py` :pr:`1132`
        * If specifying an objective by string, the string must now match the objective's name field, case-insensitive :pr:`1132`
        * Passing "Cost Benefit Matrix", "Fraud Cost", "Lead Scoring", "Mean Squared Log Error",
            "Recall", "Recall Macro", "Recall Micro", "Recall Weighted", or "Root Mean Squared Log Error" to `AutoMLSearch` will now result in a `ValueError`
            rather than an `ObjectiveNotFoundError` :pr:`1132`
        * Search callbacks `start_iteration_callback` and `add_results_callback` have changed to include a copy of the AutoMLSearch object as a third parameter :pr:`1156`
        * Deleted `OneHotEncoder.get_feature_names` method which had been broken for a while, in favor of pipelines' `input_feature_names` :pr:`1179`
        * Deleted empty base class `CategoricalEncoder` which `OneHotEncoder` component was inheriting from :pr:`1176`
        * Results from `roc_curve` will now return as a list of dictionaries with each dictionary representing a class :pr:`1164`


**v0.13.1 Aug. 25, 2020**
    * Enhancements
        * Added Cost-Benefit Matrix objective for binary classification :pr:`1038`
        * Split `fill_value` into `categorical_fill_value` and `numeric_fill_value` for Imputer :pr:`1019`
        * Added `explain_predictions` and `explain_predictions_best_worst` for explaining multiple predictions with SHAP :pr:`1016`
        * Added new LSA component for text featurization :pr:`1022`
        * Added guide on installing with conda :pr:`1041`
        * Added a “cost-benefit curve” util method to graph cost-benefit matrix scores vs. binary classification thresholds :pr:`1081`
        * Standardized error when calling transform/predict before fit for pipelines :pr:`1048`
        * Added `percent_better_than_baseline` to Automl search rankings and full rankings table :pr:`1050`
        * Added one-way partial dependence and partial dependence plots :pr:`1079`
        * Added "Feature Value" column to prediction explanation reports. :pr:`1064`
        * Added LightGBM classification estimator :pr:`1082`, :pr:`1114`
        * Added `max_batches` parameter to AutoMLSearch :pr:`1087`
    * Fixes
        * Updated TextFeaturizer component to no longer require an internet connection to run :pr:`1022`
        * Fixed non-deterministic element of TextFeaturizer transformations :pr:`1022`
        * Added a StandardScaler to all ElasticNet pipelines :pr:`1065`
        * Updated cost-benefit matrix to normalize score :pr:`1099`
        * Fixed logic in `calculate_percent_difference` so that it can handle negative values :pr:`1100`
    * Changes
        * Added `needs_fitting` property to ComponentBase :pr:`1044`
        * Updated references to data types to use datatype lists defined in `evalml.utils.gen_utils` :pr:`1039`
        * Remove maximum version limit for SciPy dependency :pr:`1051`
        * Moved `all_components` and other component importers into runtime methods :pr:`1045`
        * Consolidated graphing utility methods under `evalml.utils.graph_utils` :pr:`1060`
        * Made slight tweaks to how TextFeaturizer uses featuretools, and did some refactoring of that and of LSA :pr:`1090`
        * Changed `show_all_features` parameter into `importance_threshold`, which allows for thresholding feature importance :pr:`1097`, :pr:`1103`
    * Documentation Changes
        * Update setup.py URL to point to the github repo :pr:`1037`
        * Added tutorial for using the cost-benefit matrix objective :pr:`1088`
        * Updated `model_understanding.ipynb` to include documentation for using plotly on Jupyter Lab :pr:`1108`
    * Testing Changes
        * Refactor CircleCI tests to use matrix jobs (:pr:`1043`)
        * Added a test to check that all test directories are included in evalml package :pr:`1054`


.. warning::

    **Breaking Changes**
        * ``confusion_matrix`` and ``normalize_confusion_matrix`` have been moved to `evalml.utils` :pr:`1038`
        * All graph utility methods previously under ``evalml.pipelines.graph_utils`` have been moved to ``evalml.utils.graph_utils`` :pr:`1060`


**v0.12.2 Aug. 6, 2020**
    * Enhancements
        * Add save/load method to components :pr:`1023`
        * Expose pickle `protocol` as optional arg to save/load :pr:`1023`
        * Updated estimators used in AutoML to include ExtraTrees and ElasticNet estimators :pr:`1030`
    * Fixes
    * Changes
        * Removed DeprecationWarning for SimpleImputer :pr:`1018`
    * Documentation Changes
        * Add note about version numbers to release process docs :pr:`1034`
    * Testing Changes
        * Test files are now included in the evalml package :pr:`1029`


**v0.12.0 Aug. 3, 2020**
    * Enhancements
        * Added string and categorical targets support for binary and multiclass pipelines and check for numeric targets for `DetectLabelLeakage` data check :pr:`932`
        * Added clear exception for regression pipelines if target datatype is string or categorical :pr:`960`
        * Added target column names and class labels in `predict` and `predict_proba` output for pipelines :pr:`951`
        * Added `_compute_shap_values` and `normalize_values` to `pipelines/explanations` module :pr:`958`
        * Added `explain_prediction` feature which explains single predictions with SHAP :pr:`974`
        * Added Imputer to allow different imputation strategies for numerical and categorical dtypes :pr:`991`
        * Added support for configuring logfile path using env var, and don't create logger if there are filesystem errors :pr:`975`
        * Updated catboost estimators' default parameters and automl hyperparameter ranges to speed up fit time :pr:`998`
    * Fixes
        * Fixed ReadtheDocs warning failure regarding embedded gif :pr:`943`
        * Removed incorrect parameter passed to pipeline classes in `_add_baseline_pipelines` :pr:`941`
        * Added universal error for calling `predict`, `predict_proba`, `transform`, and `feature_importances` before fitting :pr:`969`, :pr:`994`
        * Made `TextFeaturizer` component and pip dependencies `featuretools` and `nlp_primitives` optional :pr:`976`
        * Updated imputation strategy in automl to no longer limit impute strategy to `most_frequent` for all features if there are any categorical columns :pr:`991`
        * Fixed UnboundLocalError for`cv_pipeline` when automl search errors :pr:`996`
        * Fixed `Imputer` to reset dataframe index to preserve behavior expected from  `SimpleImputer` :pr:`1009`
    * Changes
        * Moved `get_estimators ` to `evalml.pipelines.components.utils` :pr:`934`
        * Modified Pipelines to raise `PipelineScoreError` when they encounter an error during scoring :pr:`936`
        * Moved `evalml.model_families.list_model_families` to `evalml.pipelines.components.allowed_model_families` :pr:`959`
        * Renamed `DateTimeFeaturization` to `DateTimeFeaturizer` :pr:`977`
        * Added check to stop search and raise an error if all pipelines in a batch return NaN scores :pr:`1015`
    * Documentation Changes
        * Update README.md :pr:`963`
        * Reworded message when errors are returned from data checks in search :pr:`982`
        * Added section on understanding model predictions with `explain_prediction` to User Guide :pr:`981`
        * Added a section to the user guide and api reference about how XGBoost and CatBoost are not fully supported. :pr:`992`
        * Added custom components section in user guide :pr:`993`
        * Update FAQ section formatting :pr:`997`
        * Update release process documentation :pr:`1003`
    * Testing Changes
        * Moved `predict_proba` and `predict` tests regarding string / categorical targets to `test_pipelines.py` :pr:`972`
        * Fix dependency update bot by updating python version to 3.7 to avoid frequent github version updates :pr:`1002`


.. warning::

    **Breaking Changes**
        * ``get_estimators`` has been moved to ``evalml.pipelines.components.utils`` (previously was under ``evalml.pipelines.utils``) :pr:`934`
        * Removed the ``raise_errors`` flag in AutoML search. All errors during pipeline evaluation will be caught and logged. :pr:`936`
        * ``evalml.model_families.list_model_families`` has been moved to `evalml.pipelines.components.allowed_model_families` :pr:`959`
        * ``TextFeaturizer``: the ``featuretools`` and ``nlp_primitives`` packages must be installed after installing evalml in order to use this component :pr:`976`
        * Renamed ``DateTimeFeaturization`` to ``DateTimeFeaturizer`` :pr:`977`


**v0.11.2 July 16, 2020**
    * Enhancements
        * Added `NoVarianceDataCheck` to `DefaultDataChecks` :pr:`893`
        * Added text processing and featurization component `TextFeaturizer` :pr:`913`, :pr:`924`
        * Added additional checks to InvalidTargetDataCheck to handle invalid target data types :pr:`929`
        * AutoMLSearch will now handle KeyboardInterrupt and prompt user for confirmation :pr:`915`
    * Fixes
        * Makes automl results a read-only property :pr:`919`
    * Changes
        * Deleted static pipelines and refactored tests involving static pipelines, removed `all_pipelines()` and `get_pipelines()` :pr:`904`
        * Moved `list_model_families` to `evalml.model_family.utils` :pr:`903`
        * Updated `all_pipelines`, `all_estimators`, `all_components` to use the same mechanism for dynamically generating their elements :pr:`898`
        * Rename `master` branch to `main` :pr:`918`
        * Add pypi release github action :pr:`923`
        * Updated AutoMLSearch.search stdout output and logging and removed tqdm progress bar :pr:`921`
        * Moved automl config checks previously in `search()` to init :pr:`933`
    * Documentation Changes
        * Reorganized and rewrote documentation :pr:`937`
        * Updated to use pydata sphinx theme :pr:`937`
        * Updated docs to use `release_notes` instead of `changelog` :pr:`942`
    * Testing Changes
        * Cleaned up fixture names and usages in tests :pr:`895`


.. warning::

    **Breaking Changes**
        * ``list_model_families`` has been moved to ``evalml.model_family.utils`` (previously was under ``evalml.pipelines.utils``) :pr:`903`
        * ``get_estimators`` has been moved to ``evalml.pipelines.components.utils`` (previously was under ``evalml.pipelines.utils``) :pr:`934`
        * Static pipeline definitions have been removed, but similar pipelines can still be constructed via creating an instance of PipelineBase :pr:`904`
        * ``all_pipelines()`` and ``get_pipelines()`` utility methods have been removed :pr:`904`


**v0.11.0 June 30, 2020**
    * Enhancements
        * Added multiclass support for ROC curve graphing :pr:`832`
        * Added preprocessing component to drop features whose percentage of NaN values exceeds a specified threshold :pr:`834`
        * Added data check to check for problematic target labels :pr:`814`
        * Added PerColumnImputer that allows imputation strategies per column :pr:`824`
        * Added transformer to drop specific columns :pr:`827`
        * Added support for `categories`, `handle_error`, and `drop` parameters in `OneHotEncoder` :pr:`830` :pr:`897`
        * Added preprocessing component to handle DateTime columns featurization :pr:`838`
        * Added ability to clone pipelines and components :pr:`842`
        * Define getter method for component `parameters` :pr:`847`
        * Added utility methods to calculate and graph permutation importances :pr:`860`, :pr:`880`
        * Added new utility functions necessary for generating dynamic preprocessing pipelines :pr:`852`
        * Added kwargs to all components :pr:`863`
        * Updated `AutoSearchBase` to use dynamically generated preprocessing pipelines :pr:`870`
        * Added SelectColumns transformer :pr:`873`
        * Added ability to evaluate additional pipelines for automl search :pr:`874`
        * Added `default_parameters` class property to components and pipelines :pr:`879`
        * Added better support for disabling data checks in automl search :pr:`892`
        * Added ability to save and load AutoML objects to file :pr:`888`
        * Updated `AutoSearchBase.get_pipelines` to return an untrained pipeline instance :pr:`876`
        * Saved learned binary classification thresholds in automl results cv data dict :pr:`876`
    * Fixes
        * Fixed bug where SimpleImputer cannot handle dropped columns :pr:`846`
        * Fixed bug where PerColumnImputer cannot handle dropped columns :pr:`855`
        * Enforce requirement that builtin components save all inputted values in their parameters dict :pr:`847`
        * Don't list base classes in `all_components` output :pr:`847`
        * Standardize all components to output pandas data structures, and accept either pandas or numpy :pr:`853`
        * Fixed rankings and full_rankings error when search has not been run :pr:`894`
    * Changes
        * Update `all_pipelines` and `all_components` to try initializing pipelines/components, and on failure exclude them :pr:`849`
        * Refactor `handle_components` to `handle_components_class`, standardize to `ComponentBase` subclass instead of instance :pr:`850`
        * Refactor "blacklist"/"whitelist" to "allow"/"exclude" lists :pr:`854`
        * Replaced `AutoClassificationSearch` and `AutoRegressionSearch` with `AutoMLSearch` :pr:`871`
        * Renamed feature_importances and permutation_importances methods to use singular names (feature_importance and permutation_importance) :pr:`883`
        * Updated `automl` default data splitter to train/validation split for large datasets :pr:`877`
        * Added open source license, update some repo metadata :pr:`887`
        * Removed dead code in `_get_preprocessing_components` :pr:`896`
    * Documentation Changes
        * Fix some typos and update the EvalML logo :pr:`872`
    * Testing Changes
        * Update the changelog check job to expect the new branching pattern for the deps update bot :pr:`836`
        * Check that all components output pandas datastructures, and can accept either pandas or numpy :pr:`853`
        * Replaced `AutoClassificationSearch` and `AutoRegressionSearch` with `AutoMLSearch` :pr:`871`


.. warning::

    **Breaking Changes**
        * Pipelines' static ``component_graph`` field must contain either ``ComponentBase`` subclasses or ``str``, instead of ``ComponentBase`` subclass instances :pr:`850`
        * Rename ``handle_component`` to ``handle_component_class``. Now standardizes to ``ComponentBase`` subclasses instead of ``ComponentBase`` subclass instances :pr:`850`
        * Renamed automl's ``cv`` argument to ``data_split`` :pr:`877`
        * Pipelines' and classifiers' ``feature_importances`` is renamed `feature_importance`, `graph_feature_importances` is renamed `graph_feature_importance` :pr:`883`
        * Passing ``data_checks=None`` to automl search will not perform any data checks as opposed to default checks. :pr:`892`
        * Pipelines to search for in AutoML are now determined automatically, rather than using the statically-defined pipeline classes. :pr:`870`
        * Updated ``AutoSearchBase.get_pipelines`` to return an untrained pipeline instance, instead of one which happened to be trained on the final cross-validation fold :pr:`876`


**v0.10.0 May 29, 2020**
    * Enhancements
        * Added baseline models for classification and regression, add functionality to calculate baseline models before searching in AutoML :pr:`746`
        * Port over highly-null guardrail as a data check and define `DefaultDataChecks` and `DisableDataChecks` classes :pr:`745`
        * Update `Tuner` classes to work directly with pipeline parameters dicts instead of flat parameter lists :pr:`779`
        * Add Elastic Net as a pipeline option :pr:`812`
        * Added new Pipeline option `ExtraTrees` :pr:`790`
        * Added precicion-recall curve metrics and plot for binary classification problems in `evalml.pipeline.graph_utils` :pr:`794`
        * Update the default automl algorithm to search in batches, starting with default parameters for each pipeline and iterating from there :pr:`793`
        * Added `AutoMLAlgorithm` class and `IterativeAlgorithm` impl, separated from `AutoSearchBase` :pr:`793`
    * Fixes
        * Update pipeline `score` to return `nan` score for any objective which throws an exception during scoring :pr:`787`
        * Fixed bug introduced in :pr:`787` where binary classification metrics requiring predicted probabilities error in scoring :pr:`798`
        * CatBoost and XGBoost classifiers and regressors can no longer have a learning rate of 0 :pr:`795`
    * Changes
        * Cleanup pipeline `score` code, and cleanup codecov :pr:`711`
        * Remove `pass` for abstract methods for codecov :pr:`730`
        * Added __str__ for AutoSearch object :pr:`675`
        * Add util methods to graph ROC and confusion matrix :pr:`720`
        * Refactor `AutoBase` to `AutoSearchBase` :pr:`758`
        * Updated AutoBase with `data_checks` parameter, removed previous `detect_label_leakage` parameter, and added functionality to run data checks before search in AutoML :pr:`765`
        * Updated our logger to use Python's logging utils :pr:`763`
        * Refactor most of `AutoSearchBase._do_iteration` impl into `AutoSearchBase._evaluate` :pr:`762`
        * Port over all guardrails to use the new DataCheck API :pr:`789`
        * Expanded `import_or_raise` to catch all exceptions :pr:`759`
        * Adds RMSE, MSLE, RMSLE as standard metrics :pr:`788`
        * Don't allow `Recall` to be used as an objective for AutoML :pr:`784`
        * Removed feature selection from pipelines :pr:`819`
        * Update default estimator parameters to make automl search faster and more accurate :pr:`793`
    * Documentation Changes
        * Add instructions to freeze `master` on `release.md` :pr:`726`
        * Update release instructions with more details :pr:`727` :pr:`733`
        * Add objective base classes to API reference :pr:`736`
        * Fix components API to match other modules :pr:`747`
    * Testing Changes
        * Delete codecov yml, use codecov.io's default :pr:`732`
        * Added unit tests for fraud cost, lead scoring, and standard metric objectives :pr:`741`
        * Update codecov client :pr:`782`
        * Updated AutoBase __str__ test to include no parameters case :pr:`783`
        * Added unit tests for `ExtraTrees` pipeline :pr:`790`
        * If codecov fails to upload, fail build :pr:`810`
        * Updated Python version of dependency action :pr:`816`
        * Update the dependency update bot to use a suffix when creating branches :pr:`817`

.. warning::

    **Breaking Changes**
        * The ``detect_label_leakage`` parameter for AutoML classes has been removed and replaced by a ``data_checks`` parameter :pr:`765`
        * Moved ROC and confusion matrix methods from ``evalml.pipeline.plot_utils`` to ``evalml.pipeline.graph_utils`` :pr:`720`
        * ``Tuner`` classes require a pipeline hyperparameter range dict as an init arg instead of a space definition :pr:`779`
        * ``Tuner.propose`` and ``Tuner.add`` work directly with pipeline parameters dicts instead of flat parameter lists :pr:`779`
        * ``PipelineBase.hyperparameters`` and ``custom_hyperparameters`` use pipeline parameters dict format instead of being represented as a flat list :pr:`779`
        * All guardrail functions previously under ``evalml.guardrails.utils`` will be removed and replaced by data checks :pr:`789`
        * `Recall` disallowed as an objective for AutoML :pr:`784`
        * ``AutoSearchBase`` parameter ``tuner`` has been renamed to ``tuner_class`` :pr:`793`
        * ``AutoSearchBase`` parameter ``possible_pipelines`` and ``possible_model_families`` have been renamed to ``allowed_pipelines`` and ``allowed_model_families`` :pr:`793`


**v0.9.0 Apr. 27, 2020**
    * Enhancements
        * Added accuracy as an standard objective :pr:`624`
        * Added verbose parameter to load_fraud :pr:`560`
        * Added Balanced Accuracy metric for binary, multiclass :pr:`612` :pr:`661`
        * Added XGBoost regressor and XGBoost regression pipeline :pr:`666`
        * Added Accuracy metric for multiclass :pr:`672`
        * Added objective name in `AutoBase.describe_pipeline` :pr:`686`
        * Added `DataCheck` and `DataChecks`, `Message` classes and relevant subclasses :pr:`739`
    * Fixes
        * Removed direct access to `cls.component_graph` :pr:`595`
        * Add testing files to .gitignore :pr:`625`
        * Remove circular dependencies from `Makefile` :pr:`637`
        * Add error case for `normalize_confusion_matrix()` :pr:`640`
        * Fixed XGBoostClassifier and XGBoostRegressor bug with feature names that contain [, ], or < :pr:`659`
        * Update make_pipeline_graph to not accidentally create empty file when testing if path is valid :pr:`649`
        * Fix pip installation warning about docsutils version, from boto dependency :pr:`664`
        * Removed zero division warning for F1/precision/recall metrics :pr:`671`
        * Fixed `summary` for pipelines without estimators :pr:`707`
    * Changes
        * Updated default objective for binary/multiseries classification to log loss :pr:`613`
        * Created classification and regression pipeline subclasses and removed objective as an attribute of pipeline classes :pr:`405`
        * Changed the output of `score` to return one dictionary :pr:`429`
        * Created binary and multiclass objective subclasses :pr:`504`
        * Updated objectives API :pr:`445`
        * Removed call to `get_plot_data` from AutoML :pr:`615`
        * Set `raise_error` to default to True for AutoML classes :pr:`638`
        * Remove unnecessary "u" prefixes on some unicode strings :pr:`641`
        * Changed one-hot encoder to return uint8 dtypes instead of ints :pr:`653`
        * Pipeline `_name` field changed to `custom_name` :pr:`650`
        * Removed `graphs.py` and moved methods into `PipelineBase` :pr:`657`, :pr:`665`
        * Remove s3fs as a dev dependency :pr:`664`
        * Changed requirements-parser to be a core dependency :pr:`673`
        * Replace `supported_problem_types` field on pipelines with `problem_type` attribute on base classes :pr:`678`
        * Changed AutoML to only show best results for a given pipeline template in `rankings`, added `full_rankings` property to show all :pr:`682`
        * Update `ModelFamily` values: don't list xgboost/catboost as classifiers now that we have regression pipelines for them :pr:`677`
        * Changed AutoML's `describe_pipeline` to get problem type from pipeline instead :pr:`685`
        * Standardize `import_or_raise` error messages :pr:`683`
        * Updated argument order of objectives to align with sklearn's :pr:`698`
        * Renamed `pipeline.feature_importance_graph` to `pipeline.graph_feature_importances` :pr:`700`
        * Moved ROC and confusion matrix methods to `evalml.pipelines.plot_utils` :pr:`704`
        * Renamed `MultiClassificationObjective` to `MulticlassClassificationObjective`, to align with pipeline naming scheme :pr:`715`
    * Documentation Changes
        * Fixed some sphinx warnings :pr:`593`
        * Fixed docstring for AutoClassificationSearch with correct command :pr:`599`
        * Limit readthedocs formats to pdf, not htmlzip and epub :pr:`594` :pr:`600`
        * Clean up objectives API documentation :pr:`605`
        * Fixed function on Exploring search results page :pr:`604`
        * Update release process doc :pr:`567`
        * AutoClassificationSearch and AutoRegressionSearch show inherited methods in API reference :pr:`651`
        * Fixed improperly formatted code in breaking changes for changelog :pr:`655`
        * Added configuration to treat Sphinx warnings as errors :pr:`660`
        * Removed separate plotting section for pipelines in API reference :pr:`657`, :pr:`665`
        * Have leads example notebook load S3 files using https, so we can delete s3fs dev dependency :pr:`664`
        * Categorized components in API reference and added descriptions for each category :pr:`663`
        * Fixed Sphinx warnings about BalancedAccuracy objective :pr:`669`
        * Updated API reference to include missing components and clean up pipeline docstrings :pr:`689`
        * Reorganize API ref, and clarify pipeline sub-titles :pr:`688`
        * Add and update preprocessing utils in API reference :pr:`687`
        * Added inheritance diagrams to API reference :pr:`695`
        * Documented which default objective AutoML optimizes for :pr:`699`
        * Create seperate install page :pr:`701`
        * Include more utils in API ref, like `import_or_raise` :pr:`704`
        * Add more color to pipeline documentation :pr:`705`
    * Testing Changes
        * Matched install commands of `check_latest_dependencies` test and it's GitHub action :pr:`578`
        * Added Github app to auto assign PR author as assignee :pr:`477`
        * Removed unneeded conda installation of xgboost in windows checkin tests :pr:`618`
        * Update graph tests to always use tmpfile dir :pr:`649`
        * Changelog checkin test workaround for release PRs: If 'future release' section is empty of PR refs, pass check :pr:`658`
        * Add changelog checkin test exception for `dep-update` branch :pr:`723`

.. warning::

    **Breaking Changes**

    * Pipelines will now no longer take an objective parameter during instantiation, and will no longer have an objective attribute.
    * ``fit()`` and ``predict()`` now use an optional ``objective`` parameter, which is only used in binary classification pipelines to fit for a specific objective.
    * ``score()`` will now use a required ``objectives`` parameter that is used to determine all the objectives to score on. This differs from the previous behavior, where the pipeline's objective was scored on regardless.
    * ``score()`` will now return one dictionary of all objective scores.
    * ``ROC`` and ``ConfusionMatrix`` plot methods via ``Auto(*).plot`` have been removed by :pr:`615` and are replaced by ``roc_curve`` and ``confusion_matrix`` in `evamlm.pipelines.plot_utils`` in :pr:`704`
    * ``normalize_confusion_matrix`` has been moved to ``evalml.pipelines.plot_utils`` :pr:`704`
    * Pipelines ``_name`` field changed to ``custom_name``
    * Pipelines ``supported_problem_types`` field is removed because it is no longer necessary :pr:`678`
    * Updated argument order of objectives' `objective_function` to align with sklearn :pr:`698`
    * `pipeline.feature_importance_graph` has been renamed to `pipeline.graph_feature_importances` in :pr:`700`
    * Removed unsupported ``MSLE`` objective :pr:`704`


**v0.8.0 Apr. 1, 2020**
    * Enhancements
        * Add normalization option and information to confusion matrix :pr:`484`
        * Add util function to drop rows with NaN values :pr:`487`
        * Renamed `PipelineBase.name` as `PipelineBase.summary` and redefined `PipelineBase.name` as class property :pr:`491`
        * Added access to parameters in Pipelines with `PipelineBase.parameters` (used to be return of `PipelineBase.describe`) :pr:`501`
        * Added `fill_value` parameter for SimpleImputer :pr:`509`
        * Added functionality to override component hyperparameters and made pipelines take hyperparemeters from components :pr:`516`
        * Allow numpy.random.RandomState for random_state parameters :pr:`556`
    * Fixes
        * Removed unused dependency `matplotlib`, and move `category_encoders` to test reqs :pr:`572`
    * Changes
        * Undo version cap in XGBoost placed in :pr:`402` and allowed all released of XGBoost :pr:`407`
        * Support pandas 1.0.0 :pr:`486`
        * Made all references to the logger static :pr:`503`
        * Refactored `model_type` parameter for components and pipelines to `model_family` :pr:`507`
        * Refactored `problem_types` for pipelines and components into `supported_problem_types` :pr:`515`
        * Moved `pipelines/utils.save_pipeline` and `pipelines/utils.load_pipeline` to `PipelineBase.save` and `PipelineBase.load` :pr:`526`
        * Limit number of categories encoded by OneHotEncoder :pr:`517`
    * Documentation Changes
        * Updated API reference to remove PipelinePlot and added moved PipelineBase plotting methods :pr:`483`
        * Add code style and github issue guides :pr:`463` :pr:`512`
        * Updated API reference for to surface class variables for pipelines and components :pr:`537`
        * Fixed README documentation link :pr:`535`
        * Unhid PR references in changelog :pr:`656`
    * Testing Changes
        * Added automated dependency check PR :pr:`482`, :pr:`505`
        * Updated automated dependency check comment :pr:`497`
        * Have build_docs job use python executor, so that env vars are set properly :pr:`547`
        * Added simple test to make sure OneHotEncoder's top_n works with large number of categories :pr:`552`
        * Run windows unit tests on PRs :pr:`557`


.. warning::

    **Breaking Changes**

    * ``AutoClassificationSearch`` and ``AutoRegressionSearch``'s ``model_types`` parameter has been refactored into ``allowed_model_families``
    * ``ModelTypes`` enum has been changed to ``ModelFamily``
    * Components and Pipelines now have a ``model_family`` field instead of ``model_type``
    * ``get_pipelines`` utility function now accepts ``model_families`` as an argument instead of ``model_types``
    * ``PipelineBase.name`` no longer returns structure of pipeline and has been replaced by ``PipelineBase.summary``
    * ``PipelineBase.problem_types`` and ``Estimator.problem_types`` has been renamed to ``supported_problem_types``
    * ``pipelines/utils.save_pipeline`` and ``pipelines/utils.load_pipeline`` moved to ``PipelineBase.save`` and ``PipelineBase.load``


**v0.7.0 Mar. 9, 2020**
    * Enhancements
        * Added emacs buffers to .gitignore :pr:`350`
        * Add CatBoost (gradient-boosted trees) classification and regression components and pipelines :pr:`247`
        * Added Tuner abstract base class :pr:`351`
        * Added n_jobs as parameter for AutoClassificationSearch and AutoRegressionSearch :pr:`403`
        * Changed colors of confusion matrix to shades of blue and updated axis order to match scikit-learn's :pr:`426`
        * Added PipelineBase graph and feature_importance_graph methods, moved from previous location :pr:`423`
        * Added support for python 3.8 :pr:`462`
    * Fixes
        * Fixed ROC and confusion matrix plots not being calculated if user passed own additional_objectives :pr:`276`
        * Fixed ReadtheDocs FileNotFoundError exception for fraud dataset :pr:`439`
    * Changes
        * Added n_estimators as a tunable parameter for XGBoost :pr:`307`
        * Remove unused parameter ObjectiveBase.fit_needs_proba :pr:`320`
        * Remove extraneous parameter component_type from all components :pr:`361`
        * Remove unused rankings.csv file :pr:`397`
        * Downloaded demo and test datasets so unit tests can run offline :pr:`408`
        * Remove `_needs_fitting` attribute from Components :pr:`398`
        * Changed plot.feature_importance to show only non-zero feature importances by default, added optional parameter to show all :pr:`413`
        * Refactored `PipelineBase` to take in parameter dictionary and moved pipeline metadata to class attribute :pr:`421`
        * Dropped support for Python 3.5 :pr:`438`
        * Removed unused `apply.py` file :pr:`449`
        * Clean up requirements.txt to remove unused deps :pr:`451`
        * Support installation without all required dependencies :pr:`459`
    * Documentation Changes
        * Update release.md with instructions to release to internal license key :pr:`354`
    * Testing Changes
        * Added tests for utils (and moved current utils to gen_utils) :pr:`297`
        * Moved XGBoost install into it's own separate step on Windows using Conda :pr:`313`
        * Rewind pandas version to before 1.0.0, to diagnose test failures for that version :pr:`325`
        * Added dependency update checkin test :pr:`324`
        * Rewind XGBoost version to before 1.0.0 to diagnose test failures for that version :pr:`402`
        * Update dependency check to use a whitelist :pr:`417`
        * Update unit test jobs to not install dev deps :pr:`455`

.. warning::

    **Breaking Changes**

    * Python 3.5 will not be actively supported.

**v0.6.0 Dec. 16, 2019**
    * Enhancements
        * Added ability to create a plot of feature importances :pr:`133`
        * Add early stopping to AutoML using patience and tolerance parameters :pr:`241`
        * Added ROC and confusion matrix metrics and plot for classification problems and introduce PipelineSearchPlots class :pr:`242`
        * Enhanced AutoML results with search order :pr:`260`
        * Added utility function to show system and environment information :pr:`300`
    * Fixes
        * Lower botocore requirement :pr:`235`
        * Fixed decision_function calculation for FraudCost objective :pr:`254`
        * Fixed return value of Recall metrics :pr:`264`
        * Components return `self` on fit :pr:`289`
    * Changes
        * Renamed automl classes to AutoRegressionSearch and AutoClassificationSearch :pr:`287`
        * Updating demo datasets to retain column names :pr:`223`
        * Moving pipeline visualization to PipelinePlots class :pr:`228`
        * Standarizing inputs as pd.Dataframe / pd.Series :pr:`130`
        * Enforcing that pipelines must have an estimator as last component :pr:`277`
        * Added ipywidgets as a dependency in requirements.txt :pr:`278`
        * Added Random and Grid Search Tuners :pr:`240`
    * Documentation Changes
        * Adding class properties to API reference :pr:`244`
        * Fix and filter FutureWarnings from scikit-learn :pr:`249`, :pr:`257`
        * Adding Linear Regression to API reference and cleaning up some Sphinx warnings :pr:`227`
    * Testing Changes
        * Added support for testing on Windows with CircleCI :pr:`226`
        * Added support for doctests :pr:`233`

.. warning::

    **Breaking Changes**

    * The ``fit()`` method for ``AutoClassifier`` and ``AutoRegressor`` has been renamed to ``search()``.
    * ``AutoClassifier`` has been renamed to ``AutoClassificationSearch``
    * ``AutoRegressor`` has been renamed to ``AutoRegressionSearch``
    * ``AutoClassificationSearch.results`` and ``AutoRegressionSearch.results`` now is a dictionary with ``pipeline_results`` and ``search_order`` keys. ``pipeline_results`` can be used to access a dictionary that is identical to the old ``.results`` dictionary. Whereas, ``search_order`` returns a list of the search order in terms of ``pipeline_id``.
    * Pipelines now require an estimator as the last component in ``component_list``. Slicing pipelines now throws an ``NotImplementedError`` to avoid returning pipelines without an estimator.

**v0.5.2 Nov. 18, 2019**
    * Enhancements
        * Adding basic pipeline structure visualization :pr:`211`
    * Documentation Changes
        * Added notebooks to build process :pr:`212`

**v0.5.1 Nov. 15, 2019**
    * Enhancements
        * Added basic outlier detection guardrail :pr:`151`
        * Added basic ID column guardrail :pr:`135`
        * Added support for unlimited pipelines with a max_time limit :pr:`70`
        * Updated .readthedocs.yaml to successfully build :pr:`188`
    * Fixes
        * Removed MSLE from default additional objectives :pr:`203`
        * Fixed random_state passed in pipelines :pr:`204`
        * Fixed slow down in RFRegressor :pr:`206`
    * Changes
        * Pulled information for describe_pipeline from pipeline's new describe method :pr:`190`
        * Refactored pipelines :pr:`108`
        * Removed guardrails from Auto(*) :pr:`202`, :pr:`208`
    * Documentation Changes
        * Updated documentation to show max_time enhancements :pr:`189`
        * Updated release instructions for RTD :pr:`193`
        * Added notebooks to build process :pr:`212`
        * Added contributing instructions :pr:`213`
        * Added new content :pr:`222`

**v0.5.0 Oct. 29, 2019**
    * Enhancements
        * Added basic one hot encoding :pr:`73`
        * Use enums for model_type :pr:`110`
        * Support for splitting regression datasets :pr:`112`
        * Auto-infer multiclass classification :pr:`99`
        * Added support for other units in max_time :pr:`125`
        * Detect highly null columns :pr:`121`
        * Added additional regression objectives :pr:`100`
        * Show an interactive iteration vs. score plot when using fit() :pr:`134`
    * Fixes
        * Reordered `describe_pipeline` :pr:`94`
        * Added type check for model_type :pr:`109`
        * Fixed `s` units when setting string max_time :pr:`132`
        * Fix objectives not appearing in API documentation :pr:`150`
    * Changes
        * Reorganized tests :pr:`93`
        * Moved logging to its own module :pr:`119`
        * Show progress bar history :pr:`111`
        * Using cloudpickle instead of pickle to allow unloading of custom objectives :pr:`113`
        * Removed render.py :pr:`154`
    * Documentation Changes
        * Update release instructions :pr:`140`
        * Include additional_objectives parameter :pr:`124`
        * Added Changelog :pr:`136`
    * Testing Changes
        * Code coverage :pr:`90`
        * Added CircleCI tests for other Python versions :pr:`104`
        * Added doc notebooks as tests :pr:`139`
        * Test metadata for CircleCI and 2 core parallelism :pr:`137`

**v0.4.1 Sep. 16, 2019**
    * Enhancements
        * Added AutoML for classification and regressor using Autobase and Skopt :pr:`7` :pr:`9`
        * Implemented standard classification and regression metrics :pr:`7`
        * Added logistic regression, random forest, and XGBoost pipelines :pr:`7`
        * Implemented support for custom objectives :pr:`15`
        * Feature importance for pipelines :pr:`18`
        * Serialization for pipelines :pr:`19`
        * Allow fitting on objectives for optimal threshold :pr:`27`
        * Added detect label leakage :pr:`31`
        * Implemented callbacks :pr:`42`
        * Allow for multiclass classification :pr:`21`
        * Added support for additional objectives :pr:`79`
    * Fixes
        * Fixed feature selection in pipelines :pr:`13`
        * Made random_seed usage consistent :pr:`45`
    * Documentation Changes
        * Documentation Changes
        * Added docstrings :pr:`6`
        * Created notebooks for docs :pr:`6`
        * Initialized readthedocs EvalML :pr:`6`
        * Added favicon :pr:`38`
    * Testing Changes
        * Added testing for loading data :pr:`39`

**v0.2.0 Aug. 13, 2019**
    * Enhancements
        * Created fraud detection objective :pr:`4`

**v0.1.0 July. 31, 2019**
    * *First Release*
    * Enhancements
        * Added lead scoring objecitve :pr:`1`
        * Added basic classifier :pr:`1`
    * Documentation Changes
        * Initialized Sphinx for docs :pr:`1`<|MERGE_RESOLUTION|>--- conflicted
+++ resolved
@@ -3,11 +3,8 @@
 
 **Future Releases**
     * Enhancements
-<<<<<<< HEAD
         * Added `detect_problem_type` to `problem_type/utils.py` to automatically detect the problem type given targets :pr:``
-=======
         * Added `get_feature_names` on `OneHotEncoder` :pr:`1193`
->>>>>>> 94af4f0f
     * Fixes
     * Changes
     * Documentation Changes
