--- conflicted
+++ resolved
@@ -11,6 +11,7 @@
         * Added a problem type for time series regression :pr:`1386`
         * Added a ``is_defined_for_problem_type`` method to ``ObjectiveBase`` :pr:`1386`
         * Added a ``random_state`` parameter to ``make_pipeline_from_components`` function :pr:`1411`
+        * Added `Linear Discriminant Analysis Transformer` component for dimensionality reduction :pr:`1331`
     * Fixes
         * Fixed ``IndexError`` raised in ``AutoMLSearch`` when ``ensembling = True`` but only one pipeline to iterate over :pr:`1397`
         * Fixed stacked ensemble input bug and LightGBM warning and bug in ``AutoMLSearch`` :pr:`1388`
@@ -41,9 +42,6 @@
         * Added percent-better-than-baseline for all objectives to automl.results :pr:`1244`
         * Added ``HighVarianceCVDataCheck`` and replaced synonymous warning in ``AutoMLSearch`` :pr:`1254`
         * Added `PCA Transformer` component for dimensionality reduction :pr:`1270`
-<<<<<<< HEAD
-        * Added `Linear Discriminant Analysis Transformer` component for dimensionality reduction :pr:`1331`
-=======
         * Added ``generate_pipeline_code`` and ``generate_component_code`` to allow for code generation given a pipeline or component instance :pr:`1306`
         * Added ``PCA Transformer`` component for dimensionality reduction :pr:`1270`
         * Updated ``AutoMLSearch`` to support ``Woodwork`` data structures :pr:`1299`
@@ -51,7 +49,6 @@
         * Make ``max_batches`` argument to ``AutoMLSearch.search`` public :pr:`1320`
         * Added text support to automl search :pr:`1062`
         * Added ``_pipelines_per_batch`` as a private argument to ``AutoMLSearch`` :pr:`1355`
->>>>>>> 4e2b8fcc
     * Fixes
         * Fixed ML performance issue with ordered datasets: always shuffle data in automl's default CV splits :pr:`1265`
         * Fixed broken ``evalml info`` CLI command :pr:`1293`
