--- conflicted
+++ resolved
@@ -3,6 +3,7 @@
 
 **Future Releases**
     * Enhancements
+        * Added ``LightGBM Regressor`` to regression components :pr:`1459`
     * Fixes
         * Updated ``Woodwork`` to >=0.0.5 in ``core-requirements.txt`` :pr:`1473`
     * Changes
@@ -26,14 +27,9 @@
         * Added ``DelayedFeaturesTransformer`` :pr:`1396`
         * Added a ``TimeSeriesRegressionPipeline`` class :pr:`1418`
         * Removed ``core-requirements.txt`` from the package distribution :pr:`1429`
-<<<<<<< HEAD
-        * Added a ``TimeSeriesSplit`` data splitter for time series problems :pr:`1441`
-        * Added ``LightGBM Regressor`` to regression components :pr:`1459`
-=======
         * Updated data check messages to include a `"code"` and `"details"` fields :pr:`1451`, :pr:`1462`
         * Added a ``TimeSeriesSplit`` data splitter for time series problems :pr:`1441`
         * Added a ``problem_configuration`` parameter to AutoMLSearch :pr:`1457`
->>>>>>> 94a816df
     * Fixes
         * Fixed ``IndexError`` raised in ``AutoMLSearch`` when ``ensembling = True`` but only one pipeline to iterate over :pr:`1397`
         * Fixed stacked ensemble input bug and LightGBM warning and bug in ``AutoMLSearch`` :pr:`1388`
