{
 "cells": [
  {
   "cell_type": "markdown",
   "metadata": {},
   "source": [
    "# Pipelines\n",
    "\n",
    "EvalML pipelines represent a sequence of operations to be applied to data, where each operation is either a data transformation or an ML modeling algorithm.\n",
    "\n",
    "A pipeline class holds a combination of one or more components, which will be applied to new input data in sequence.\n",
    "\n",
    "Each component and pipeline class supports a set of parameters which configure its behavior. The AutoML search process seeks to find the combination of pipeline structure and pipeline parameters which perform the best on the data."
   ]
  },
  {
   "cell_type": "markdown",
   "metadata": {},
   "source": [
    "## Class Definition\n",
    "Pipeline definitions must inherit from the proper pipeline base class, `RegressionPipeline`, `BinaryClassificationPipeline` or `MulticlassClassificationPipeline`. They must also include a `component_graph` class variable, which can either be a list or a dictionary containing a sequence of components to be fit and evaluated.\n",
    "\n",
    "A `component_graph` list is the default representation, which represents a linear order of transforming components with an estimator as the final component. A `component_graph` dictionary is used to represent a non-linear graph of components, where the key is a unique name for each component and the value is a list with the component's class as the first element and any parents of the component as the following element(s). For either `component_graph` format, each component can be provided as a reference to the component class for custom components, and as either a string name or as a reference to the component class for components defined in EvalML."
   ]
  },
  {
   "cell_type": "code",
   "execution_count": null,
   "metadata": {},
   "outputs": [],
   "source": [
    "from evalml.pipelines import MulticlassClassificationPipeline\n",
    "\n",
    "class CustomMulticlassClassificationPipeline(MulticlassClassificationPipeline):\n",
    "    component_graph = ['Imputer', 'Random Forest Classifier']"
   ]
  },
  {
   "cell_type": "code",
   "execution_count": null,
   "metadata": {},
   "outputs": [],
   "source": [
    "class CustomNonlinearMulticlassClassificationPipeline(MulticlassClassificationPipeline):\n",
    "    component_graph = {\n",
    "        'Imputer': ['Imputer'],\n",
    "        'Encoder': ['One Hot Encoder', 'Imputer'],\n",
    "        'Random Forest Clf': ['Random Forest Classifier', 'Encoder'],\n",
    "        'Elastic Net Clf': ['Elastic Net Classifier', 'Encoder'],\n",
    "        'Final Estimator': ['Logistic Regression Classifier', 'Random Forest Clf', 'Elastic Net Clf']\n",
    "    }"
   ]
  },
  {
   "cell_type": "markdown",
   "metadata": {},
   "source": [
    "If you're using your own [custom components](components.ipynb) you can refer to them like so:"
   ]
  },
  {
   "cell_type": "code",
   "execution_count": null,
   "metadata": {},
   "outputs": [],
   "source": [
    "from evalml.pipelines.components import Transformer\n",
    "\n",
    "class NewTransformer(Transformer):\n",
    "    name = 'New Transformer'\n",
    "    hyperparameter_ranges = {\n",
    "        \"parameter_1\":['a', 'b', 'c']\n",
    "    }\n",
    "    \n",
    "    def __init__(self, parameter_1, random_state):\n",
    "        transformer = ThirdPartyTransformer(parameter_1)\n",
    "        parameters = {\"parameter_1\": parameter_1}\n",
    "        super().__init__(parameters=parameters,\n",
    "                         component_obj=transformer,\n",
    "                         random_state=random_state)\n",
    "    \n",
    "class CustomComponentMulticlassClassificationPipeline(MulticlassClassificationPipeline):\n",
    "    component_graph = [NewTransformer, 'Random Forest Classifier']"
   ]
  },
  {
   "cell_type": "markdown",
   "metadata": {},
   "source": [
    "## Pipeline Usage\n",
    "\n",
    "All pipelines define the following methods:\n",
    "\n",
    "* `fit` fits each component on the provided training data, in order.\n",
    "\n",
    "* `predict` computes the predictions of the component graph on the provided data.\n",
    "\n",
    "* `score` computes the value of [an objective](objectives.ipynb) on the provided data."
   ]
  },
  {
   "cell_type": "code",
   "execution_count": null,
   "metadata": {},
   "outputs": [],
   "source": [
    "from evalml.demos import load_wine\n",
    "X, y = load_wine()\n",
    "\n",
    "pipeline = CustomMulticlassClassificationPipeline({})\n",
    "pipeline.fit(X, y)\n",
    "print(pipeline.predict(X))\n",
    "print(pipeline.score(X, y, objectives=['log loss multiclass']))"
   ]
  },
  {
   "cell_type": "markdown",
   "metadata": {},
   "source": [
    "## Custom Name\n",
    "By default, a pipeline class's name property is the result of adding spaces between each Pascal case capitalization in the class name. E.g. `LogisticRegressionPipeline.name` will return 'Logistic Regression Pipeline'. Therefore, we suggest custom pipelines use Pascal case for their class names.\n",
    "\n",
    "If you'd like to override the pipeline classes name attribute so it isn't derived from the class name, you can set the custom_name attribute, like so:"
   ]
  },
  {
   "cell_type": "code",
   "execution_count": null,
   "metadata": {},
   "outputs": [],
   "source": [
    "from evalml.pipelines import MulticlassClassificationPipeline\n",
    "\n",
    "class CustomPipeline(MulticlassClassificationPipeline):\n",
    "    component_graph = ['Imputer', 'One Hot Encoder', 'Logistic Regression Classifier']\n",
    "    custom_name = 'A custom pipeline name'\n",
    "    \n",
    "print(CustomPipeline.name)"
   ]
  },
  {
   "cell_type": "markdown",
   "metadata": {},
   "source": [
    "## Override Component Hyperparameter Ranges\n",
    "To specify custom hyperparameter ranges, set the `custom_hyperparameters` property to be a dictionary where each key-value pair consists of a parameter name and range. AutoML will use this dictionary to override the hyperparameter ranges collected from each component in the component graph.\n",
    "\n",
    "If the hyperparameter ranges are categorical values, they can be passed in as lists or as `skopt.space.Categorical` values."
   ]
  },
  {
   "cell_type": "code",
   "execution_count": null,
   "metadata": {},
   "outputs": [],
   "source": [
    "from skopt.space import Categorical\n",
    "class CustomPipeline(MulticlassClassificationPipeline):\n",
    "    component_graph = ['Imputer', 'One Hot Encoder', 'Standard Scaler', 'Logistic Regression Classifier']\n",
    "\n",
    "print(\"Without custom hyperparameters:\")\n",
    "print(CustomPipeline.hyperparameters)  \n",
    "    \n",
    "class CustomPipeline(MulticlassClassificationPipeline):\n",
    "        component_graph = ['Imputer', 'One Hot Encoder', 'Standard Scaler', 'Logistic Regression Classifier']\n",
    "        custom_hyperparameters = {\n",
    "        'Simple Imputer' : {\n",
    "            'impute_strategy': Categorical(['most_frequent']),\n",
    "            # Can also pass in a list, like below\n",
    "            'another_hyperparameter': ['value']\n",
    "        }\n",
    "    }\n",
    "\n",
    "print()\n",
    "print(\"With custom hyperparameters:\")\n",
    "print(CustomPipeline.hyperparameters)"
   ]
  },
  {
   "cell_type": "markdown",
   "metadata": {},
   "source": [
    "To initialize our new custom pipeline class, we must pass in a `parameters` argument. If we want to use the defaults for each component, we can simply pass in an empty dictionary."
   ]
  },
  {
   "cell_type": "code",
   "execution_count": null,
   "metadata": {},
   "outputs": [],
   "source": [
    "CustomPipeline(parameters={})"
   ]
  },
  {
   "cell_type": "markdown",
   "metadata": {},
   "source": [
    "## Pipeline Parameters\n",
    "You can also pass in custom parameters, which will then be used when instantiating each component in `component_graph`. The parameters dictionary needs to be in the format of a two-layered dictionary where the key-value pairs are the component name and corresponding component parameters dictionary. The component parameters dictionary consists of (parameter name, parameter values) key-value pairs.\n",
    "\n",
    "An example will be shown below. The API reference for component parameters can also be found [here](../api_reference.rst#components)."
   ]
  },
  {
   "cell_type": "code",
   "execution_count": null,
   "metadata": {},
   "outputs": [],
   "source": [
    "parameters = {\n",
    "        'Imputer': {\n",
    "            \"categorical_impute_strategy\": \"most_frequent\",\n",
    "            \"numeric_impute_strategy\": \"median\"\n",
    "        },\n",
    "        'Logistic Regression Classifier': {\n",
    "            'penalty': 'l2',\n",
    "            'C': 1.0,\n",
    "        }\n",
    "    }\n",
    "\n",
    "cp = CustomPipeline(parameters=parameters, random_state=5)\n"
   ]
  },
  {
   "cell_type": "markdown",
   "metadata": {},
   "source": [
    "## Pipeline Description\n",
    "\n",
    "You can call `.graph()` to see each component and its parameters. Each component takes in data and feeds it to the next."
   ]
  },
  {
   "cell_type": "code",
   "execution_count": null,
   "metadata": {},
   "outputs": [],
   "source": [
    "cp.graph()"
   ]
  },
  {
   "cell_type": "code",
   "execution_count": null,
   "metadata": {},
   "outputs": [],
   "source": [
    "nonlinear_cp = CustomNonlinearMulticlassClassificationPipeline({})\n",
    "nonlinear_cp.graph()"
   ]
  },
  {
   "cell_type": "markdown",
   "metadata": {},
   "source": [
    "You can see a textual representation of the pipeline by calling `.describe()`:"
   ]
  },
  {
   "cell_type": "code",
   "execution_count": null,
   "metadata": {},
   "outputs": [],
   "source": [
    "cp.describe()"
   ]
  },
  {
   "cell_type": "code",
   "execution_count": null,
   "metadata": {},
   "outputs": [],
   "source": [
    "nonlinear_cp.describe()"
   ]
  },
  {
   "cell_type": "markdown",
   "metadata": {},
   "source": [
    "## Component Graph"
   ]
  },
  {
   "cell_type": "markdown",
   "metadata": {},
   "source": [
    "You can use `pipeline.get_component(name)` and provide the component name to access any component (API reference [here](../generated/methods/evalml.pipelines.PipelineBase.get_component.ipynb)):"
   ]
  },
  {
   "cell_type": "code",
   "execution_count": null,
   "metadata": {},
   "outputs": [],
   "source": [
    "cp.get_component('Imputer')"
   ]
  },
  {
   "cell_type": "code",
   "execution_count": null,
<<<<<<< HEAD
   "metadata": {},
   "outputs": [],
   "source": [
    "nonlinear_cp.get_component('Elastic Net Clf')"
   ]
  },
  {
   "cell_type": "markdown",
=======
>>>>>>> 3eb27b89
   "metadata": {},
   "outputs": [],
   "source": [
<<<<<<< HEAD
    "Alternatively, you can index directly into the pipeline to get a component"
   ]
  },
  {
   "cell_type": "code",
   "execution_count": null,
   "metadata": {},
   "outputs": [],
   "source": [
    "first_component = cp[0]\n",
    "print(first_component.name)"
=======
    "nonlinear_cp.get_component('Elastic Net Clf')"
>>>>>>> 3eb27b89
   ]
  },
  {
   "cell_type": "markdown",
   "metadata": {},
   "source": [
<<<<<<< HEAD
    "nonlinear_cp['Final Estimator']"
   ]
  },
  {
   "cell_type": "markdown",
   "metadata": {},
   "source": [
=======
>>>>>>> 3eb27b89
    "## Pipeline Estimator\n",
    "\n",
    "EvalML enforces that the last component of a linear pipeline is an estimator. You can access this estimator directly by using `pipeline.estimator`."
   ]
  },
  {
   "cell_type": "code",
   "execution_count": null,
   "metadata": {},
   "outputs": [],
   "source": [
    "cp.estimator"
   ]
  },
  {
   "cell_type": "markdown",
   "metadata": {},
   "source": [
    "## Input Feature Names\n",
    "\n",
    "After a pipeline is fitted, you can access a pipeline's `input_feature_names` attribute to obtain a dictionary containing a list of feature names passed to each component of the pipeline. This could be especially useful for debugging where a feature might have been dropped or detecting unexpected behavior."
   ]
  },
  {
   "cell_type": "code",
   "execution_count": null,
   "metadata": {},
   "outputs": [],
   "source": [
    "pipeline.input_feature_names"
   ]
  },
  {
   "cell_type": "markdown",
   "metadata": {},
   "source": [
    "## Generate Code\n",
    "\n",
    "Once you have a pipeline defined in EvalML, you can generate string Python code to recreate this pipeline, which can then be saved and run elsewhere with EvalML. `generate_pipeline_code` requires a pipeline instance as the input. It can also handle custom components, but it won't return the code required to define the component.\n",
    "\n",
    "Note that code generation is not yet supported for nonlinear pipelines"
   ]
  },
  {
   "cell_type": "code",
   "execution_count": null,
   "metadata": {},
   "outputs": [],
   "source": [
    "from evalml.pipelines.utils import generate_pipeline_code\n",
    "from evalml.pipelines import MulticlassClassificationPipeline\n",
    "import pandas as pd\n",
    "\n",
    "class MyDropNullColumns(Transformer):\n",
    "    \"\"\"Transformer to drop features whose percentage of NaN values exceeds a specified threshold\"\"\"\n",
    "    name = \"My Drop Null Columns Transformer\"\n",
    "    hyperparameter_ranges = {}\n",
    "\n",
    "    def __init__(self, pct_null_threshold=1.0, random_state=0, **kwargs):\n",
    "        \"\"\"Initalizes an transformer to drop features whose percentage of NaN values exceeds a specified threshold.\n",
    "\n",
    "        Arguments:\n",
    "            pct_null_threshold(float): The percentage of NaN values in an input feature to drop.\n",
    "                Must be a value between [0, 1] inclusive. If equal to 0.0, will drop columns with any null values.\n",
    "                If equal to 1.0, will drop columns with all null values. Defaults to 0.95.\n",
    "        \"\"\"\n",
    "        if pct_null_threshold < 0 or pct_null_threshold > 1:\n",
    "            raise ValueError(\"pct_null_threshold must be a float between 0 and 1, inclusive.\")\n",
    "        parameters = {\"pct_null_threshold\": pct_null_threshold}\n",
    "        parameters.update(kwargs)\n",
    "\n",
    "        self._cols_to_drop = None\n",
    "        super().__init__(parameters=parameters,\n",
    "                         component_obj=None,\n",
    "                         random_state=random_state)\n",
    "\n",
    "    def fit(self, X, y=None):\n",
    "        pct_null_threshold = self.parameters[\"pct_null_threshold\"]\n",
    "        if not isinstance(X, pd.DataFrame):\n",
    "            X = pd.DataFrame(X)\n",
    "        percent_null = X.isnull().mean()\n",
    "        if pct_null_threshold == 0.0:\n",
    "            null_cols = percent_null[percent_null > 0]\n",
    "        else:\n",
    "            null_cols = percent_null[percent_null >= pct_null_threshold]\n",
    "        self._cols_to_drop = list(null_cols.index)\n",
    "        return self\n",
    "\n",
    "    def transform(self, X, y=None):\n",
    "        \"\"\"Transforms data X by dropping columns that exceed the threshold of null values.\n",
    "        Arguments:\n",
    "            X (pd.DataFrame): Data to transform\n",
    "            y (pd.Series, optional): Targets\n",
    "        Returns:\n",
    "            pd.DataFrame: Transformed X\n",
    "        \"\"\"\n",
    "\n",
    "        if not isinstance(X, pd.DataFrame):\n",
    "            X = pd.DataFrame(X)\n",
    "        return X.drop(columns=self._cols_to_drop, axis=1)\n",
    "\n",
    "class CustomPipeline(MulticlassClassificationPipeline):\n",
    "    name = \"Custom Pipeline\"\n",
    "    component_graph = ['Imputer', MyDropNullColumns, 'DateTime Featurization Component', 'One Hot Encoder', 'Random Forest Classifier']\n",
    "    custom_hyperparameters={\n",
    "        \"Imputer\": {\n",
    "            \"numeric_impute_strategy\": ['mean', 'median']\n",
    "        }\n",
    "    }\n",
    "\n",
    "pipeline_instance = CustomPipeline(parameters={\"Imputer\": {\"numeric_impute_strategy\": \"median\"}})\n",
    "code = generate_pipeline_code(pipeline_instance)\n",
    "print(code)\n",
    "\n",
    "# This string can then be pasted into a separate window and run, although since the pipeline has custom component `MyDropNullColumns`, \n",
    "#      the code for that component must also be included\n",
    "\n",
    "from evalml.demos import load_fraud\n",
    "X, y = load_fraud()\n",
    "exec(code)\n",
    "pipeline.fit(X, y)"
   ]
  }
 ],
 "metadata": {
  "kernelspec": {
   "display_name": "Python 3",
   "language": "python",
   "name": "python3"
  },
  "language_info": {
   "codemirror_mode": {
    "name": "ipython",
    "version": 3
   },
   "file_extension": ".py",
   "mimetype": "text/x-python",
   "name": "python",
   "nbconvert_exporter": "python",
   "pygments_lexer": "ipython3",
   "version": "3.8.6"
  }
 },
 "nbformat": 4,
 "nbformat_minor": 4
}<|MERGE_RESOLUTION|>--- conflicted
+++ resolved
@@ -301,7 +301,6 @@
   {
    "cell_type": "code",
    "execution_count": null,
-<<<<<<< HEAD
    "metadata": {},
    "outputs": [],
    "source": [
@@ -310,12 +309,8 @@
   },
   {
    "cell_type": "markdown",
-=======
->>>>>>> 3eb27b89
-   "metadata": {},
-   "outputs": [],
-   "source": [
-<<<<<<< HEAD
+   "metadata": {},
+   "source": [
     "Alternatively, you can index directly into the pipeline to get a component"
    ]
   },
@@ -327,16 +322,14 @@
    "source": [
     "first_component = cp[0]\n",
     "print(first_component.name)"
-=======
-    "nonlinear_cp.get_component('Elastic Net Clf')"
->>>>>>> 3eb27b89
-   ]
-  },
-  {
-   "cell_type": "markdown",
-   "metadata": {},
-   "source": [
-<<<<<<< HEAD
+   ]
+  },
+  {
+   "cell_type": "code",
+   "execution_count": null,
+   "metadata": {},
+   "outputs": [],
+   "source": [
     "nonlinear_cp['Final Estimator']"
    ]
   },
@@ -344,8 +337,28 @@
    "cell_type": "markdown",
    "metadata": {},
    "source": [
-=======
->>>>>>> 3eb27b89
+    "If desired, it is also possible to iterate through all of the components within a pipeline:"
+   ]
+  },
+  {
+   "cell_type": "code",
+   "execution_count": null,
+   "metadata": {},
+   "outputs": [],
+   "source": [
+    "print('Linear Pipeline component names:')\n",
+    "for component in cp:\n",
+    "    print(component)\n",
+    "\n",
+    "print('\\nNon-Linear Pipeline components:')\n",
+    "for component in nonlinear_cp:\n",
+    "    print(component)"
+   ]
+  },
+  {
+   "cell_type": "markdown",
+   "metadata": {},
+   "source": [
     "## Pipeline Estimator\n",
     "\n",
     "EvalML enforces that the last component of a linear pipeline is an estimator. You can access this estimator directly by using `pipeline.estimator`."
